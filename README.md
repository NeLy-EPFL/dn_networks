<<<<<<< HEAD
# dn_interactions: Repository holding the code for the paper "Networks of descending neurons transform command-like signals into population-based behavioral control"
=======
# DN_interactions: Repository holding the code for a paper about interactions between DNs: Braun et al.
>>>>>>> 71f9595b

Jonas Braun, Femke Hurtak, Sibo Wang-Chen, Pavan Ramdya 2023

**Code for connectome data analysis can be found [here](dn_connectomics) and a description on how to use it in the [README in the same folder](dn_connectomics/README.md):**

**Experimental data required to reproduce the figures can be found [here](https://dataverse.harvard.edu/dataverse/dn_networks)**
**Code for experimental data analysis can be found [here](dn_experiments) and a description on how to use it in the [README in the same folder](dn_experiments/README.md):**
This includes code to uncompress the experimental data on the Dataverse.<|MERGE_RESOLUTION|>--- conflicted
+++ resolved
@@ -1,8 +1,4 @@
-<<<<<<< HEAD
 # dn_interactions: Repository holding the code for the paper "Networks of descending neurons transform command-like signals into population-based behavioral control"
-=======
-# DN_interactions: Repository holding the code for a paper about interactions between DNs: Braun et al.
->>>>>>> 71f9595b
 
 Jonas Braun, Femke Hurtak, Sibo Wang-Chen, Pavan Ramdya 2023
 
@@ -10,4 +6,4 @@
 
 **Experimental data required to reproduce the figures can be found [here](https://dataverse.harvard.edu/dataverse/dn_networks)**
 **Code for experimental data analysis can be found [here](dn_experiments) and a description on how to use it in the [README in the same folder](dn_experiments/README.md):**
-This includes code to uncompress the experimental data on the Dataverse.+This includes code to uncompress the experimental data on the Dataverse.
