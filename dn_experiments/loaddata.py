--- conflicted
+++ resolved
@@ -139,28 +139,21 @@
     if "v_forw" not in beh_df.keys() and "delta_rot_lab_forward" in beh_df.keys():
         v_forw = fictrac.filter_fictrac(beh_df["delta_rot_lab_forward"], 5, 10)
         beh_df["v_forw"] = v_forw
-<<<<<<< HEAD
     elif "v_forw" not in beh_df.keys() and hasattr(beh_df, 'v'):  # wheel trials
-=======
-    elif "v_forw" not in beh_df.keys() and "v" in beh_df.keys():  # wheel trials
->>>>>>> 6069c645
         v = beh_df.v.values
         v_forw = v.copy()
         v = np.abs(v_forw)
         beh_df["v_forw"] = v_forw
         beh_df["v"] = v
-<<<<<<< HEAD
+
     elif "v_forw" not in beh_df.keys() and not hasattr(beh_df, 'v'):  # no ball trials
         beh_df["v_forw"] = np.zeros(beh_df.shape[0])
         beh_df["v"] = np.zeros(beh_df.shape[0])
         print(f"Warning: missing 'v' and 'v_forw' in fly {fly_dir} with trials {all_trial_dirs}")
+        no_tracking = True
 
     # integrate v_forw to get the displacement 'd_forw'
     beh_df["d_forw"] = np.cumsum(beh_df["v_forw"].values) / params.fs_beh
-=======
-    elif "v_forw" not in beh_df.keys() and "v" not in beh_df.keys():  # no behaviour tracking trials
-        no_tracking = True
->>>>>>> 6069c645
 
     if add_me and not no_tracking:
         beh_df["me_front_q"] = utils.normalise_quantile(beh_df["me_front"].values, q=q_me)
