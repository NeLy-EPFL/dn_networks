"""
This module generates videos comparing intact and headless flies behavioural respones
Author: jonas.braun@epfl.ch
"""
import os
import sys

import numpy as np
import pandas as pd
import matplotlib.pyplot as plt
import matplotlib as mpl
from matplotlib.backends.backend_pdf import PdfPages
import pickle
from tqdm import tqdm

import params, summarydf, loaddata, stimulation, behaviour, plotpanels

from twoppp.plot import videos
from twoppp import load



def make_headless_example_stim_videos(walkon="ball"):
    """
    Generate example video comparing headless and intact flies.
    Generate video for one trial intact and one trial headless only.

    Args:
        walkon (str): whether fly is on ball or not, default is "ball".
    """
    out_dir = os.path.join(params.video_base_dir, "presentation")
    n_frames = params.n_s_beh_10s + params.n_s_beh_2s
    fly_dicts = [
        {"id": 110, "trial_head": 3, "trial_no_head": 0},  # DNp09
        {"id": 112, "trial_head": 1, "trial_no_head": 0},  # MDN3
        {"id": 117, "trial_head": 0, "trial_no_head": 1}  # MDN3
    ]
    fly_ids = [fly_dict["id"] for fly_dict in fly_dicts]

    df = summarydf.get_headless_df()

    for i_fly, (fly_id, fly_df) in enumerate(df.groupby("fly_id")):
        if fly_id not in fly_ids:
            continue
        else:
            fly_dict = fly_dicts[fly_ids.index(fly_id)]
        for index, trial_df in fly_df.iterrows():
            if not trial_df.walkon == walkon:
                continue  

            if trial_df["head"]:
                video_name = f"{trial_df['CsChrimson']}_stim_example_head.mp4"
                i_stim_start = fly_dict["trial_head"]
            else:
                video_name = f"{trial_df['CsChrimson']}_stim_example_nohead.mp4"
                i_stim_start = fly_dict["trial_no_head"]

            trial_dir = trial_df.trial_dir
            beh_df = pd.read_pickle(os.path.join(trial_dir, load.PROCESSED_FOLDER, "beh_df.pkl"))
            video_dir = os.path.join(trial_dir, "behData", "images", "camera_5.mp4")

            stim_starts = stimulation.get_laser_stim_starts_all(beh_df)
            stim_start = stim_starts[i_stim_start] - params.n_s_beh_2s
            generator = videos.generator_video(video_dir, start=stim_start, stop=stim_start+n_frames, size=(480, -1))
            generator = videos.stimulus_dot_generator(generator, params.n_s_beh_2s, params.n_s_beh_2s+params.n_s_beh_5s)
            videos.make_video(os.path.join(out_dir, video_name), generator, params.fs_beh, n_frames=n_frames)


def make_headless_summary_stim_videos(walkon="ball"):
    """
    Create headless summary stimulus videos.

    Args:
        walkon (str): Whether the fly is on the ball or flailing in the air, default is "ball".
    """
    out_dir = os.path.join(params.video_base_dir, "presentation")
    n_stim = 3
    n_frames = params.n_s_beh_15s * n_stim

    df = summarydf.get_headless_df()

    genotype_generators = {
        "MDN3": [],
        "DNp09": [],
        "aDN2": [],
        "PR": []
    }
    genotype_fly_ids = {
        "MDN3": [112,137,139],
        "DNp09": [110,111,119],
        "aDN2": [115,116,117],
        "PR": [131,140,143]
    }
    N_fly = {
        "MDN3": 1,
        "DNp09": 1,
        "aDN2": 1,
        "PR": 1
    }
    for i_fly, (fly_id, fly_df) in enumerate(df.groupby("fly_id")):
        genotype = np.unique(fly_df.CsChrimson)[0]
        if genotype == "MDN":
            genotype = "MDN3"
        elif genotype == "DNP9":
            genotype = "DNp09"

        if fly_id not in genotype_fly_ids[genotype]:
            continue

        for index, trial_df in fly_df.iterrows():
            if not trial_df.walkon == "ball" and trial_df["head"]:
                continue

            trial_dir = trial_df.trial_dir
            beh_df = pd.read_pickle(os.path.join(trial_dir, load.PROCESSED_FOLDER, "beh_df.pkl"))
            video_dir = os.path.join(trial_dir, "behData", "images", "camera_5.mp4")

            stim_starts = np.array(stimulation.get_laser_stim_starts_all(beh_df)[:n_stim])
            video_start = stim_starts[0] - params.n_s_beh_5s
            stim_starts = stim_starts - video_start
            generator = videos.generator_video(video_dir, start=video_start, stop=video_start+n_frames, size=(240, -1))
            generator = videos.stimulus_dot_generator(generator, start_stim=list(stim_starts), stop_stim=list(stim_starts + params.n_s_beh_5s))

            if trial_df["head"]:
                generator_head = videos.utils_video.generators.add_text(generator, text=f"Fly {N_fly[genotype]}", pos=(10,70))  # f"ID {fly_id}"
                N_fly[genotype] += 1
            elif trial_df["walkon"] == "ball":
                generator_nohead = generator
            else:
                generator_nohead_noball = generator

        generator = videos.utils_video.generators.stack([generator_head, generator_nohead, generator_nohead_noball], axis=0)
        genotype_generators[genotype].append(generator)

    for genotype, generators in genotype_generators.items():
        generator = videos.utils_video.generators.stack(generators, axis=1)
        videos.make_video(os.path.join(out_dir, f"headless_summary_{genotype}.mp4"), generator, params.fs_beh, n_frames=n_frames)


def make_prediction_stim_videos():
    """
    Create headless videos for prediction flies.
    """
    out_dir = os.path.join(params.video_base_dir, "presentation")
    n_stim = 3
    n_frames = params.n_s_beh_25s * n_stim

    df = summarydf.get_predictions_df()

    genotype_generators = {
        "DNa01": [],
        "DNa02": [],
        "DNb02": [],
        "aDN1": [],
        "DNg14": [],
        "mute": [],
        # "web": [],
        # "DNp24": [],
        # "DNg30": [],
    }
    N_fly = {
        "DNa01": 1,
        "DNa02": 1,
        "DNb02": 1,
        "aDN1": 1,
        "DNg14": 1,
        "mute": 1,
        # "web": 1,
        # "DNp24": 1,
        # "DNg30": 1,
    }

    genotype_fly_ids = {
        "DNa01": [206,209,210],
        "DNa02": [297,299,306],
        "DNb02": [281,282,283],
        "aDN1": [[217,233,233],[231,260,260],[232,263,263]],
        "DNg14": [276,277,310],
        "mute": [313,[289,272,272],[314,271,314]],
    }
    
    shape = (480, 960, 3)
    black_image = np.zeros(shape, dtype=np.uint8)

    for genotype, this_genotype_fly_ids in genotype_fly_ids.items():
        genotpye_df = df[df.CsChrimson == genotype]
        n_fly = 0
        prev_fly_id = -1
        prev_fly_id_2 = -1
        for replicate in this_genotype_fly_ids:
            replicate_generator_list = [videos.utils_video.generators.static_image(black_image),
                                        videos.utils_video.generators.static_image(black_image),
                                        videos.utils_video.generators.static_image(black_image)]
            if isinstance(replicate, int):
                replicate = [replicate, replicate, replicate]

            for i_trial, fly_id in enumerate(replicate):
                fly_df = genotpye_df[genotpye_df.fly_id == fly_id]
                head = np.logical_or.reduce((fly_df["head"].values == "True", fly_df["head"].values == "TRUE", fly_df["head"].values == "1", fly_df["head"].values == True))

                if i_trial == 0:
                    trial_df = fly_df[np.logical_and(head, fly_df.walkon == "ball")]
                elif i_trial == 1:
                    trial_df = fly_df[np.logical_and(np.logical_not(head), fly_df.walkon == "ball")]
                elif i_trial == 2:
                    trial_df = fly_df[np.logical_and(np.logical_not(head), np.logical_not(fly_df.walkon == "ball"))]
                else:
                    raise NotImplementedError

                trial_df = trial_df.iloc[-1]  # make sure only one trial is used. Use the last one available by default

                trial_dir = trial_df.trial_dir
                beh_df = pd.read_pickle(os.path.join(trial_dir, load.PROCESSED_FOLDER, "beh_df.pkl"))
                video_dir = os.path.join(trial_dir, "behData", "images", "camera_5.mp4")

                stim_starts = np.array(stimulation.get_laser_stim_starts_all(beh_df))  # [:n_stim]
                video_start = stim_starts[0] - params.n_s_beh_5s
                stim_starts = stim_starts - video_start
                stim_starts = stim_starts[stim_starts < n_frames - params.n_s_beh_5s]
                generator = videos.generator_video(video_dir, start=video_start, stop=video_start+n_frames, size=(240, -1))
                generator = videos.stimulus_dot_generator(generator, start_stim=list(stim_starts), stop_stim=list(stim_starts + params.n_s_beh_5s))

                prev_fly_id_2 = prev_fly_id
                if fly_id != prev_fly_id and fly_id == prev_fly_id_2:
                    n_fly -= 1
                    prev_fly_id = fly_id
                elif fly_id != prev_fly_id:
                    n_fly += 1
                    prev_fly_id = fly_id
                replicate_generator_list[i_trial] = videos.utils_video.generators.add_text(generator, text=f"Fly {n_fly}", pos=(10,70))  # ID {fly_id}
            
            generator = videos.utils_video.generators.stack(replicate_generator_list, axis=0)
            genotype_generators[genotype].append(generator)

        generator = videos.utils_video.generators.stack(genotype_generators[genotype], axis=1)
        videos.make_video(os.path.join(out_dir, f"prediction_summary_{genotype}.mp4"), generator, params.fs_beh, n_frames=n_frames)

<<<<<<< HEAD
def make_revisions_stim_videos():
    """
    Create headless videos for prediction flies.
    """
    out_dir = os.path.join(params.video_base_dir, "presentation")
    if not os.path.exists(out_dir):
        os.makedirs(out_dir)
    n_stim = 3
    n_frames = params.n_s_beh_25s * n_stim

    df = summarydf.get_predictions_df()

    genotype_generators = {
        #"DNg11": [],
        "DNp42": [],
        "oviDN": [],
    }

    genotype_fly_ids = {
        "DNp42": [[140,140], [141,141],[142,142]],
        "oviDN": [[143,143],[144,144],[145,145]],
        
    }
    
    shape = (480, 960, 3)
    black_image = np.zeros(shape, dtype=np.uint8)

    for genotype, this_genotype_fly_ids in genotype_fly_ids.items():
        genotpye_df = df[df.CsChrimson == genotype]
        n_fly = 0
        prev_fly_id = -1
        prev_fly_id_2 = -1
        for replicate in this_genotype_fly_ids:
            replicate_generator_list = [videos.utils_video.generators.static_image(black_image),
                                        videos.utils_video.generators.static_image(black_image)]
            if isinstance(replicate, int):
                replicate = [replicate, replicate]

            for i_trial, fly_id in enumerate(replicate):
                fly_df = genotpye_df[genotpye_df.fly_id == fly_id]
                head = np.logical_or.reduce((fly_df["head"].values == "True", fly_df["head"].values == "TRUE", fly_df["head"].values == "1", fly_df["head"].values == True))

                if i_trial == 0:
                    trial_df = fly_df[np.logical_and(head, fly_df.walkon == "ball")]
                elif i_trial == 1:
                    trial_df = fly_df[np.logical_and(np.logical_not(head), fly_df.walkon == "ball")]
                elif i_trial == 2:
                    trial_df = fly_df[np.logical_and(np.logical_not(head), np.logical_not(fly_df.walkon == "ball"))]
                else:
                    raise NotImplementedError

                trial_df = trial_df.iloc[-1]  # make sure only one trial is used. Use the last one available by default

                trial_dir = trial_df.trial_dir
                beh_df = pd.read_pickle(os.path.join(trial_dir, load.PROCESSED_FOLDER, "beh_df.pkl"))
                video_dir = os.path.join(trial_dir, "behData", "images", "camera_5.mp4")

                stim_starts = np.array(stimulation.get_laser_stim_starts_all(beh_df))  # [:n_stim]
                video_start = stim_starts[0] - params.n_s_beh_5s
                stim_starts = stim_starts - video_start
                stim_starts = stim_starts[stim_starts < n_frames - params.n_s_beh_5s]
                generator = videos.generator_video(video_dir, start=video_start, stop=video_start+n_frames, size=(240, -1))
                generator = videos.stimulus_dot_generator(generator, start_stim=list(stim_starts), stop_stim=list(stim_starts + params.n_s_beh_5s))

                prev_fly_id_2 = prev_fly_id
                if fly_id != prev_fly_id and fly_id == prev_fly_id_2:
                    n_fly -= 1
                    prev_fly_id = fly_id
                elif fly_id != prev_fly_id:
                    n_fly += 1
                    prev_fly_id = fly_id
                replicate_generator_list[i_trial] = videos.utils_video.generators.add_text(generator, text=f"Fly {n_fly}", pos=(10,70))  # ID {fly_id}

            generator = videos.utils_video.generators.stack(replicate_generator_list, axis=0)
            genotype_generators[genotype].append(generator)

        generator = videos.utils_video.generators.stack(genotype_generators[genotype], axis=1)
        videos.make_video(os.path.join(out_dir, f"prediction_summary_{genotype}.mp4"), generator, params.fs_beh, n_frames=n_frames)

def make_leg_amputation_stim_videos():
    """
    Create headless videos for prediction flies.
    """
    out_dir = os.path.join(params.video_base_dir, "presentation")
    if not os.path.exists(out_dir):
        os.makedirs(out_dir)
    n_stim = 3
    n_frames = params.n_s_beh_25s * n_stim

    df = summarydf.get_predictions_df()

    genotype_generators = {
        #"DNg11": [],
        "MDN_HL": [],
        "DNp09_HL": [],
        "DNp09_ML": [],
        "DNp09_FL": [],
    }

    genotype_fly_ids = {
        "MDN_HL":{
            'genotype': 'MDN',
            'flies': [[157,157],[171,159],[172,49]],
            'legs': 'HL'
        },
        "DNp09_HL": {
            'genotype': 'DNp09',
            'flies': [[10,146],[11,151],[12,154]],
            'legs': 'HL',
        },  
        "DNp09_ML": {
            'genotype': 'DNp09',
            'flies': [[10,148],[11,155],[12,149]],
            'legs': 'ML',
        },
        "DNp09_FL": {
            'genotype': 'DNp09',
            'flies': [[10,156],[11,153],[12,150]],
            'legs': 'FL',
        },
    }
    
    shape = (480, 960, 3)
    black_image = np.zeros(shape, dtype=np.uint8)

    for genotype_ in genotype_fly_ids.keys():
        genotype = genotype_fly_ids[genotype_]['genotype']
        this_genotype_fly_ids = genotype_fly_ids[genotype_]['flies']
        genotpye_df = df[df.CsChrimson == genotype]
        n_fly = 0
        prev_fly_id = -1
        prev_fly_id_2 = -1
        for replicate in this_genotype_fly_ids:
            replicate_generator_list = [videos.utils_video.generators.static_image(black_image),
                                        videos.utils_video.generators.static_image(black_image)]
            if isinstance(replicate, int):
                replicate = [replicate, replicate]

            for i_trial, fly_id in enumerate(replicate):
                fly_df = genotpye_df[genotpye_df.fly_id == fly_id]
                legs = np.logical_or.reduce((fly_df["leg_amp"].values == "False", fly_df["leg_amp"].values == "FALSE", fly_df["leg_amp"].values == False))

                if i_trial == 0:
                    trial_df = fly_df[np.logical_and(legs, fly_df.walkon == "ball")]
                elif i_trial == 1:
                    trial_df = fly_df[np.logical_and(np.logical_not(legs), fly_df.walkon == "ball")]
                else:
                    raise NotImplementedError

                trial_df = trial_df.iloc[-1]  # make sure only one trial is used. Use the last one available by default

                trial_dir = trial_df.trial_dir
                beh_df = pd.read_pickle(os.path.join(trial_dir, load.PROCESSED_FOLDER, "beh_df.pkl"))
                video_dir = os.path.join(trial_dir, "behData", "images", "camera_5.mp4")

                stim_starts = np.array(stimulation.get_laser_stim_starts_all(beh_df))  # [:n_stim]
                video_start = stim_starts[0] - params.n_s_beh_5s
                stim_starts = stim_starts - video_start
                stim_starts = stim_starts[stim_starts < n_frames - params.n_s_beh_5s]
                generator = videos.generator_video(video_dir, start=video_start, stop=video_start+n_frames, size=(240, -1))
                generator = videos.stimulus_dot_generator(generator, start_stim=list(stim_starts), stop_stim=list(stim_starts + params.n_s_beh_5s))

                prev_fly_id_2 = prev_fly_id
                if fly_id != prev_fly_id and fly_id == prev_fly_id_2:
                    n_fly -= 1
                    prev_fly_id = fly_id
                elif fly_id != prev_fly_id:
                    n_fly += 1
                    prev_fly_id = fly_id
                replicate_generator_list[i_trial] = videos.utils_video.generators.add_text(generator, text=f"Fly {n_fly}", pos=(10,70))  # ID {fly_id}

            generator = videos.utils_video.generators.stack(replicate_generator_list, axis=0)
            genotype_generators[genotype_].append(generator)

        generator = videos.utils_video.generators.stack(genotype_generators[genotype_], axis=1)
        videos.make_video(os.path.join(out_dir, f"prediction_summary_{genotype_}.mp4"), generator, params.fs_beh, n_frames=n_frames)


if __name__ == "__main__":
    # make_headless_example_stim_videos()
    #make_headless_summary_stim_videos()
    #make_prediction_stim_videos()
    #make_revisions_stim_videos()
    make_leg_amputation_stim_videos()
=======

if __name__ == "__main__":
    # make_headless_example_stim_videos()
    make_headless_summary_stim_videos()
    make_prediction_stim_videos()
>>>>>>> 6069c645
<|MERGE_RESOLUTION|>--- conflicted
+++ resolved
@@ -235,7 +235,6 @@
         generator = videos.utils_video.generators.stack(genotype_generators[genotype], axis=1)
         videos.make_video(os.path.join(out_dir, f"prediction_summary_{genotype}.mp4"), generator, params.fs_beh, n_frames=n_frames)
 
-<<<<<<< HEAD
 def make_revisions_stim_videos():
     """
     Create headless videos for prediction flies.
@@ -416,14 +415,7 @@
 
 if __name__ == "__main__":
     # make_headless_example_stim_videos()
-    #make_headless_summary_stim_videos()
-    #make_prediction_stim_videos()
-    #make_revisions_stim_videos()
-    make_leg_amputation_stim_videos()
-=======
-
-if __name__ == "__main__":
-    # make_headless_example_stim_videos()
     make_headless_summary_stim_videos()
     make_prediction_stim_videos()
->>>>>>> 6069c645
+    make_revisions_stim_videos()
+    make_leg_amputation_stim_videos()