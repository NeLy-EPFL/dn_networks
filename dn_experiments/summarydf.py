"""
Module to create and interact with a DataFrame that summarises data from all recordings.
Author: jonas.braun@epfl.ch
"""
import os
import sys
from glob import glob

import numpy as np
import pandas as pd
import matplotlib.pyplot as plt
import cv2
import json

from datetime import date

today = date.today().strftime("%y%m%d")

from twoppp import load, rois
from utils2p import find_seven_camera_metadata_file

sys.path.append(os.path.dirname(__file__))
import params

<<<<<<< HEAD

def find_genotyp_dirs(
    nas_base_dir="/mnt/nas2/JB",
    min_date: int = None,
    max_date: int = None,
    contains=None,
    exclude=None,
):
    all_dirs = [
        this_dir.split(os.sep)[-2]
        for this_dir in glob(f"{nas_base_dir}/*/", recursive=True)
    ]
=======
def find_genotyp_dirs(nas_base_dir="/mnt/nas2/JB", min_date: int=None, max_date: int=None, contains=None, exclude=None):
    """
    Find genotype directories based on specified criteria.

    Parameters:
    - nas_base_dir (str): The base directory to start searching for genotype directories.
    - min_date (int, optional): Minimum date (YYMMDD) for filtering directories. Default is None.
    - max_date (int, optional): Maximum date (YYMMDD) for filtering directories. Default is None.
    - contains (str, optional): String to check if it exists in directory names. Default is None.
    - exclude (str, optional): String to check if it doesn't exist in directory names. Default is None.

    Returns:
    - List of strings: List of matching genotype directory paths.
    """
    all_dirs = [this_dir.split(os.sep)[-2] for this_dir in glob(f"{nas_base_dir}/*/", recursive = True)]
>>>>>>> 6069c645
    all_dirs = [this_dir for this_dir in all_dirs if this_dir.startswith("2")]
    if min_date is not None:
        all_dirs = [this_dir for this_dir in all_dirs if int(this_dir[:6]) >= min_date]
    if max_date is not None:
        all_dirs = [this_dir for this_dir in all_dirs if int(this_dir[:6]) <= max_date]
    if contains is not None:
        all_dirs = [this_dir for this_dir in all_dirs if contains in this_dir]
    if exclude is not None:
        all_dirs = [this_dir for this_dir in all_dirs if exclude not in this_dir]
    all_genotype_dirs = [os.path.join(nas_base_dir, this_dir) for this_dir in all_dirs]
    return all_genotype_dirs

<<<<<<< HEAD

def frame_count(video_path, manual=False):
    """Counts the number of frames in a video file.
    Args:
        video_path (str): Path to video file.
        manual (bool): Whether to use the slow but accurate method or the fast but inaccurate method.
    Returns:
        frames (int): Number of frames in video.
    """

    def manual_count(handler):
        frames = 0
        while True:
            status, frame = handler.read()
            if not status:
                break
            frames += 1
        return frames

    cap = cv2.VideoCapture(video_path)
    # Slow, inefficient but 100% accurate method
    if manual:
        frames = manual_count(cap)
    # Fast, efficient but inaccurate method
    else:
        try:
            frames = int(cap.get(cv2.CAP_PROP_FRAME_COUNT))
        except:
            frames = manual_count(cap)
    cap.release()
    return frames


def add_flies_to_data_summary(
    genotype_dir, path=None, headless=False, predictions=False, revisions=False
):
    if path is None and not headless and not predictions and not revisions:
=======
def add_flies_to_data_summary(genotype_dir, path=None, headless=False, predictions=False):
    """
    Add fly trial information to a data summary CSV file.
    Select which file to add data to by choosing the 'headless' and 'predictions' flags.

    Parameters:
        genotype_dir (str or list of str): Genotype directory or list of genotype directories to process.
        path (str, optional): Path to the data summary CSV file.
        headless (bool, optional): Flag indicating whether to use the 'headless' CSV file.
        predictions (bool, optional): Flag indicating whether to use the 'predictions' CSV file.

    Returns:
        None
    """
    if path is None and not headless and not predictions:
>>>>>>> 6069c645
        path = params.data_summary_csv_dir
    elif path is None and headless:
        path = params.data_headless_summary_csv_dir
    elif path is None and predictions:
        path = params.data_predictions_summary_csv_dir
    elif path is None and revisions:
        path = params.data_revisions_summary_dir
    df = pd.read_csv(path)

    if not isinstance(genotype_dir, list):
        genotype_dir = [genotype_dir]
    all_fly_dirs = []
    for this_dir in genotype_dir:
        all_fly_dirs += load.get_flies_from_datedir(this_dir)
    all_trial_dirs = load.get_trials_from_fly(all_fly_dirs)

    # TODO: check whether flies / trials are already in DF

    base_df = pd.DataFrame(columns=df.columns, index=[0])  # df[:1].copy()
    min_fly_id = df.fly_id.max() + 1
    if np.isnan(min_fly_id):
        min_fly_id = 0

    if headless or predictions or revisions:
        all_trial_dfs = get_trial_info_headless(base_df, all_trial_dirs, min_fly_id)
    else:
        all_trial_dfs = get_trial_info(base_df, all_trial_dirs, min_fly_id)

    new_trials_df = pd.concat(
        all_trial_dfs
    )  # TODO: check whether some flies are already in dataframe
    df = pd.concat([df, new_trials_df])
    df.to_csv(path, index=False)


def get_trial_info(base_df, all_trial_dirs, min_fly_id):
    """
    Get trial information and populate the summary DataFrame.

    Parameters:
        base_df (pd.DataFrame): Base DataFrame to use for populating trial information.
        all_trial_dirs (list of str): List of trial directory paths.
        min_fly_id (int): Minimum fly ID for assigning to new trials.

    Returns:
        list of pd.DataFrame: List of trial DataFrames.
    """
    all_trial_dfs = []
    for i_fly, fly_trial_dirs in enumerate(all_trial_dirs):
        fly_dir = os.path.dirname(fly_trial_dirs[0])
        for i_trial, trial_dir in enumerate(fly_trial_dirs):
            trial_df = base_df.copy()
            trial_df.fly_dir = fly_dir
            trial_df.trial_dir = trial_dir

            genotype_dir, fly_name = os.path.split(fly_dir)
            base_dir, date_name = os.path.split(genotype_dir)

            trial_df.fly_number = (
                int(fly_name[3:]) if len(fly_name) in [4, 5] else fly_name[3:]
            )
            trial_df.date = int(date_name[:6])
            genotype = date_name[7:]
            trial_df.genotype = genotype
            trial_df.trial_number = i_trial
            _, trial_name = os.path.split(trial_dir)
            trial_df.trial_name = trial_name

            trial_df.GCaMP = genotype.split("xGCaMP")[0]
            trial_df.tdTomato = "tdT" in genotype
            trial_df.CsChrimson = genotype.split("xCsChr")[0].split("_")[-1]
            trial_df.CsChrimson_expression_system = (
                "LeXA" if "BO" in genotype else "GAL4"
            )
            if "wheel" in trial_name:
                trial_df.walkon = "wheel"
            elif "ball" in trial_name:
                trial_df.walkon = "ball"
            elif "CO2" in trial_name or "co2" in trial_name:
                trial_df.walkon = "no"
            else:
                trial_df.walkon = "ball"
            trial_df.image_type = "xz" if "xz" in trial_name else trial_name[4:]
            if "CO2" in trial_name or "co2" in trial_name:
                trial_df.CO2 = True
            else:
                trial_df.CO2 = True
            if "plevels" in trial_name or "p10" in trial_name or "p20" in trial_name:
                trial_df.laser_stim = True
            else:
                trial_df.laser_stim = False

            trial_df.olfac_stim = True if "olfac" in trial_name else False
            if "p10" in trial_name:
                trial_df.laser_power = "10"
            elif "10_20" in trial_name:
                trial_df.laser_power = "10_20"
            elif "p20" in trial_name:
                trial_df.laser_power = "20"
            elif "plevels" in trial_name:
                trial_df.laser_power = "1_5_10_20"
            else:
                trial_df.laser_power = ""
            if "thorax" in trial_name:
                trial_df.stim_location = "thorax"
            elif "_t1_" in trial_name:
                trial_df.stim_location = "t1"
            elif "head" in trial_name:
                trial_df.stim_location = "head"
            elif trial_df.iloc[0].laser_stim:
                trial_df.stim_location = "cc"
            else:
                trial_df.stim_location = ""

            trial_df["fly_id"] = min_fly_id + i_fly

            if os.path.isfile(
                os.path.join(fly_dir, load.PROCESSED_FOLDER, "ROI_centers.txt")
            ):
                trial_df.roi_selection_done = True
                roi_centers = rois.read_roi_center_file(
                    os.path.join(fly_dir, load.PROCESSED_FOLDER, "ROI_centers.txt")
                )
                trial_df.n_neurons = len(roi_centers)
            else:
                trial_df.roi_selection_done = False
                trial_df.n_neurons = 0

            all_trial_dfs.append(trial_df)
    return all_trial_dfs


def get_trial_info_headless(base_df, all_trial_dirs, min_fly_id):
    """
    Get trial information for headless experiments and populate the summary DataFrame.

    Parameters:
        base_df (pd.DataFrame): Base DataFrame to use for populating trial information.
        all_trial_dirs (list of str): List of trial directory paths.
        min_fly_id (int): Minimum fly ID for assigning to new trials.

    Returns:
        list of pd.DataFrame: List of trial DataFrames.
    """
    all_trial_dfs = []
    for i_fly, fly_trial_dirs in enumerate(all_trial_dirs):
        fly_dir = os.path.dirname(fly_trial_dirs[0])
        for i_trial, trial_dir in enumerate(fly_trial_dirs):
            trial_df = base_df.copy()
            trial_df.fly_dir = fly_dir
            trial_df.trial_dir = trial_dir

            genotype_dir, fly_name = os.path.split(fly_dir)
            base_dir, date_name = os.path.split(genotype_dir)
            nas_dir, experimenter = os.path.split(base_dir)

            trial_df.experimenter = experimenter
            trial_df.fly_number = (
                int(fly_name[3:]) if len(fly_name) in [4, 5] else fly_name[3:]
            )
            trial_df.date = int(date_name[:6])
            genotype = date_name[7:]
            trial_df.genotype = genotype
            trial_df.trial_number = i_trial
            _, trial_name = os.path.split(trial_dir)
            trial_df.trial_name = trial_name

            trial_df.GCaMP = genotype.split("xGCaMP")[0]
            trial_df.tdTomato = "tdT" in genotype
            trial_df.CsChrimson = genotype.split("xCsChr")[0].split("_")[-1]
            trial_df.CsChrimson_expression_system = (
                "LeXA" if "BO" in genotype else "GAL4"
            )
            if "wheel" in trial_name:
                trial_df.walkon = "wheel"
            elif "noball" in trial_name:
                trial_df.walkon = "no"
            elif "ball" in trial_name:
                trial_df.walkon = "ball"
            elif "CO2" in trial_name or "co2" in trial_name:
                trial_df.walkon = "no"
            else:
                trial_df.walkon = "ball"
            if "plevels" in trial_name or "p10" in trial_name or "p20" in trial_name:
                trial_df.laser_stim = True
            else:
                trial_df.laser_stim = False
<<<<<<< HEAD

            # trial_df.olfac_stim = True if "olfac" in trial_name else False
=======
>>>>>>> 6069c645
            if "p10" in trial_name:
                trial_df.laser_power = "10"
            elif "10_20" in trial_name:
                trial_df.laser_power = "10_20"
            elif "p20" in trial_name:
                trial_df.laser_power = "20"
            elif "plevels" in trial_name:
                trial_df.laser_power = "1_5_10_20"
            else:
                trial_df.laser_power = ""
            if "thorax" in trial_name:
                trial_df.stim_location = "thorax"
            elif "_t1_" in trial_name:
                trial_df.stim_location = "t1"
            elif "head" in trial_name:
                trial_df.stim_location = "head"
            elif trial_df.iloc[0].laser_stim:
                trial_df.stim_location = "cc"
            else:
                trial_df.stim_location = ""

            if ("nohead" in trial_name) or ("headless" in trial_name):
                trial_df["head"] = False
            else:
                trial_df["head"] = True

            # Leg amputation
            if "amp" in trial_name:
                if "HL" in trial_name:
                    trial_df["leg_amp"] = "HL"
                elif "ML" in trial_name:
                    trial_df["leg_amp"] = "ML"
                elif "FL" in trial_name:
                    trial_df["leg_amp"] = "FL"
                else:
                    trial_df["leg_amp"] = "no"

                if "FeTi" in trial_name:
                    trial_df["joint_amp"] = "FeTi"
                elif "TiTa" or "tarsus" in trial_name:
                    trial_df["joint_amp"] = "TiTa"
                else:
                    trial_df["joint_amp"] = "no"

            # camera frame counts to see if there has been an aqcuisisiton issue
            seven_camera_metadata_file = find_seven_camera_metadata_file(trial_dir)
            with open(seven_camera_metadata_file, "r") as f:
                capture_info = json.load(f)
            list_of_cameras = [
                cam_idx for cam_idx in capture_info["Frame Counts"].keys()
            ]
            for cam_num in list_of_cameras:
                video_path = os.path.join(
                    trial_dir, "behData", "images", f"camera_{cam_num}.mp4"
                )
                trial_df[f"frames_{cam_num}"] = frame_count(video_path)

            trial_df["n_trials"] = len(fly_trial_dirs)
            trial_df["fly_id"] = min_fly_id + i_fly
<<<<<<< HEAD

            # if os.path.isfile(os.path.join(fly_dir, load.PROCESSED_FOLDER, "ROI_centers.txt")):
            #     trial_df.roi_selection_done = True
            #     roi_centers = rois.read_roi_center_file(os.path.join(fly_dir, load.PROCESSED_FOLDER, "ROI_centers.txt"))
            #     trial_df.n_neurons = len(roi_centers)
            # else:
            #     trial_df.roi_selection_done = False
            #     trial_df.n_neurons = 0

=======
>>>>>>> 6069c645
            all_trial_dfs.append(trial_df)

    return all_trial_dfs


def load_data_summary(path=params.data_summary_csv_dir):
    """
    Load a DataFrame with data summary from a CSV file.

    Parameters:
        path (str, optional): Location of the CSV file with data summary.

    Returns:
        pd.DataFrame: Data summary DataFrame.
    """
    return pd.read_csv(path)


def filter_data_summary(
    df,
    imaging_type="xz",
    no_co2=True,
    q_thres_neural=params.q_thres_neural,
    q_thres_beh=params.q_thres_beh,
    q_thres_stim=params.q_thres_stim,
):
    """
    Filter the summary DataFrame for trials that are of interest and of good quality.

    Parameters:
        df (pd.DataFrame): Data summary DataFrame to filter.
        imaging_type (str, optional): Filter for imaging type (e.g., "xz").
        no_co2 (bool, optional): Filter for trials without CO2. By default, True
        q_thres_neural (int, optional): Threshold for neural recording quality.
        q_thres_beh (int, optional): Threshold for behavioral recording quality.
        q_thres_stim (int, optional): Threshold for stimulus response quality.

    Returns:
        pd.DataFrame: Filtered data summary DataFrame.
    """
    df_copy = df.copy()

    df_copy = df_copy[np.logical_not(df_copy.exclude == True)]
    if imaging_type is not None:
        df_copy = df_copy[df_copy.image_type == imaging_type]
    if no_co2:
        df_copy = df_copy[
            np.logical_and(
                df_copy.CO2 == False,
                [not "co2_puff" in trial_name for trial_name in df_copy.trial_name],
            )
        ]
    if (
        q_thres_neural is not None
        and q_thres_beh is not None
        and q_thres_stim is not None
    ):
        df_copy = df_copy[
            np.logical_and.reduce(
                (
                    df_copy.neural_quality <= q_thres_neural,
                    df_copy.behaviour_quality <= q_thres_beh,
                    df_copy.stim_response_quality <= q_thres_stim,
                )
            )
        ]

    return df_copy


def get_selected_df(df, select_dicts):
    """
    filter df for certain arguments, e.g. GCaMP == "Dfd" and CsChrimson == "DNp09"

    Parameters
    ----------
    df : pd.DataFrame
        summary dataframe of all trials
    select_dicts : list(dict)
        list of dictionaries. each dictionary contains argument + value pairs. e.g.:
        [{"GCaMP": "Dfd", "CsChrimson": "DNp09"}, {"GCaMP": "Dfd", "CsChrimson": "DNP9"}]
        inside dict is interpreted as logical and.
        results from multiple dicts will be appended

    Returns
    -------
    pd.DataFrame
        dataframe containing only selected trials
    """
    if not isinstance(select_dicts, list):
        select_dicts = [select_dicts]
    selected_dfs = []
    for select_dict in select_dicts:
        dict_keys = list(select_dict.keys())
        selected_dfs.append(
            df[
                np.logical_and.reduce(
                    [df[this_key] == select_dict[this_key] for this_key in dict_keys]
                )
            ]
        )
    if len(selected_dfs) > 1:
        return pd.concat(selected_dfs)
    else:
        return selected_dfs[0]


def get_olfac_df(df=None):
    """
    Get a DataFrame of trials with olfactory stimulation.

    Parameters:
        df (pd.DataFrame, optional): Data summary DataFrame to filter.

    Returns:
        pd.DataFrame: DataFrame containing trials with olfactory stimulation.
    """
    if df is None:
        df = filter_data_summary(load_data_summary())
    return get_selected_df(df, [{"GCaMP": "Dfd", "olfac_stim": True}])


def get_ball_df(df=None):
    """
    Get a DataFrame of trials with ball walking.

    Parameters:
        df (pd.DataFrame, optional): Data summary DataFrame to filter.

    Returns:
        pd.DataFrame: DataFrame containing trials with ball walking.
    """
    if df is None:
        df = filter_data_summary(load_data_summary())
    return get_selected_df(df, [{"GCaMP": "Dfd", "walkon": "ball"}])


def get_wheel_df(df=None):
    """
    Get a DataFrame of trials with wheel walking.

    Parameters:
        df (pd.DataFrame, optional): Data summary DataFrame to filter.

    Returns:
        pd.DataFrame: DataFrame containing trials with wheel walking.
    """
    if df is None:
        df = filter_data_summary(load_data_summary())
    return get_selected_df(df, [{"GCaMP": "Dfd", "walkon": "wheel"}])


def get_aDN2_olfac_df(df=None):
    """
    Get a DataFrame of trials with aDN2 genotype and olfactory stimulation.

    Parameters:
        df (pd.DataFrame, optional): Data summary DataFrame to filter.

    Returns:
        pd.DataFrame: DataFrame containing trials with aDN2 genotype and olfactory stimulation.
    """
    if df is None:
        df = filter_data_summary(load_data_summary())
    df_aDN = get_selected_df(df, [{"GCaMP": "Dfd", "CsChrimson": "aDN2"}])
    df_olfac = get_selected_df(df, [{"GCaMP": "Dfd", "olfac_stim": True}])
    fly_ids = list(
        set(np.unique(df_aDN.fly_id)).intersection(np.unique(df_olfac.fly_id))
    )

    # df = pd.concat((df_aDN.iloc[[this_id in fly_ids for this_id in df_aDN.fly_id.values]], df_olfac.iloc[[this_id in fly_ids for this_id in df_olfac.fly_id.values]]))
    return df_aDN.iloc[[this_id in fly_ids for this_id in df_aDN.fly_id.values]]


def get_stim_ball_df(df):
    """
    Get a DataFrame of stimulation trials with ball walking.

    Parameters:
        df (pd.DataFrame): Data summary DataFrame to filter.

    Returns:
        pd.DataFrame: DataFrame containing stimulation trials with ball walking.
    """
    return get_selected_df(df, [{"laser_stim": True, "walkon": "ball"}])


def get_stim_wheel_df(df):
    """
    Get a DataFrame of stimulation trials with wheel walking.

    Parameters:
        df (pd.DataFrame): Data summary DataFrame to filter.

    Returns:
        pd.DataFrame: DataFrame containing stimulation trials with wheel walking.
    """
    return get_selected_df(df, [{"laser_stim": True, "walkon": "wheel"}])

<<<<<<< HEAD

def get_new_flies_df(
    df=None,
    date=230401,
    no_co2=True,
    q_thres_neural=params.q_thres_neural,
    q_thres_beh=params.q_thres_beh,
    q_thres_stim=params.q_thres_stim,
):
=======
def get_new_flies_df(df=None, date=230401, no_co2=True, q_thres_neural=params.q_thres_neural, q_thres_beh=params.q_thres_beh, q_thres_stim=params.q_thres_stim):
    """
    Get a DataFrame of new flies based on specified filters.

    Parameters:
        df (pd.DataFrame, optional): Data summary DataFrame to filter.
        date (int, optional): Minimum date filter for new flies (YYMMDD format).
        no_co2 (bool, optional): Filter for trials without CO2. Default, True.
        q_thres_neural (int, optional): Threshold for neural recording quality.
        q_thres_beh (int, optional): Threshold for behavioral recording quality.
        q_thres_stim (int, optional): Threshold for stimulus response quality.

    Returns:
        pd.DataFrame: DataFrame containing new flies that meet the specified criteria.
    """
>>>>>>> 6069c645
    if df is None:
        df = filter_data_summary(
            df=load_data_summary(),
            no_co2=no_co2,
            q_thres_neural=q_thres_neural,
            q_thres_beh=q_thres_beh,
            q_thres_stim=q_thres_stim,
        )
    df = df[df.date >= date]
    return df


def get_genotype_dfs_of_interest(df=None):
    """
    Get DataFrames of interest based on genotype (MDN, DNp09, ...).

    Parameters:
        df (pd.DataFrame, optional): Data summary DataFrame to filter.

    Returns:
        list of pd.DataFrame: List of DataFrames for genotypes of interest.
        list of str: List of corresponding genotype names.
    """
    if df is None:
        df = filter_data_summary(load_data_summary())
    df_Dfd_MDN = get_selected_df(df, [{"GCaMP": "Dfd", "CsChrimson": "MDN3"}])
    df_Dfd_DNp09 = get_selected_df(
        df,
        [
            {"GCaMP": "Dfd", "CsChrimson": "DNp09"},
            {"GCaMP": "Dfd", "CsChrimson": "DNP9"},
        ],
    )
    df_Dfd_aDN = get_selected_df(df, [{"GCaMP": "Dfd", "CsChrimson": "aDN2"}])
    df_Dfd_PR = get_selected_df(df, [{"GCaMP": "Dfd", "CsChrimson": "PR"}])
    df_Scr = get_selected_df(df, [{"GCaMP": "Scr"}])  # , "CsChrimson": "MDN"
    df_BO = get_selected_df(df, [{"GCaMP": "BO"}])  # , "CsChrimson": "MDN"

    dfs = [df_Dfd_MDN, df_Dfd_DNp09, df_Dfd_aDN, df_Dfd_PR, df_Scr, df_BO]
    df_names = [
        "Dfd & MDN",
        "Dfd & DNp09",
        "Dfd & aDN2",
        "Dfd & ___",
        "Scr & MDN",
        "BO  & MDN",
    ]
    return dfs, df_names

<<<<<<< HEAD

def get_headless_df(
    path=params.data_headless_summary_csv_dir,
    q_check=params.q_check_headless,
    q_thres_legs_intact=params.q_thres_headless_legs_intact,
    q_thres_beh=params.q_thres_headless_beh,
    q_thres_stim=params.q_thres_headless_stim,
):
=======
def get_headless_df(path=params.data_headless_summary_csv_dir, q_check=params.q_check_headless,
                    q_thres_legs_intact=params.q_thres_headless_legs_intact,
                    q_thres_beh=params.q_thres_headless_beh,
                    q_thres_stim=params.q_thres_headless_stim):
    """
    Get a DataFrame for headless experiments.

    Parameters:
        path (str, optional): Path to the data summary CSV file.
        q_check (bool, optional): Flag indicating whether to apply quality checks.
        q_thres_legs_intact (int, optional): Threshold for leg integrity in headless experiments.
        q_thres_beh (int, optional): Threshold for behavioral recording quality in headless experiments.
        q_thres_stim (int, optional): Threshold for stimulus response quality in headless experiments.

    Returns:
        pd.DataFrame: DataFrame containing data from headless experiments.
    """
>>>>>>> 6069c645
    df = load_data_summary(path=path)

    df = df[np.logical_not(df.exclude == True)]
    if q_check:
        df = df[
            np.logical_and.reduce(
                (
                    df.legs_intact_post <= q_thres_legs_intact,
                    df.behaviour_quality <= q_thres_beh,
                    df.stim_response_quality_pre <= q_thres_stim,
                )
            )
        ]
    return df

<<<<<<< HEAD

def get_predictions_df(
    path=params.data_predictions_summary_csv_dir,
    q_check=params.q_check_headless,
    q_thres_legs_intact=params.q_thres_headless_legs_intact,
    q_thres_beh=params.q_thres_headless_beh,
    q_thres_stim=params.q_thres_headless_stim,
):
    return get_headless_df(
        path=path,
        q_check=q_check,
        q_thres_legs_intact=q_thres_legs_intact,
        q_thres_beh=q_thres_beh,
        q_thres_stim=q_thres_stim,
    )

=======
def get_predictions_df(path=params.data_predictions_summary_csv_dir, q_check=params.q_check_headless,
                    q_thres_legs_intact=params.q_thres_headless_legs_intact,
                    q_thres_beh=params.q_thres_headless_beh,
                    q_thres_stim=params.q_thres_headless_stim):
    """
    Get a DataFrame for prediction experiments.

    Parameters:
        path (str, optional): Path to the data summary CSV file.
        q_check (bool, optional): Flag indicating whether to apply quality checks.
        q_thres_legs_intact (int, optional): Threshold for leg integrity in headless experiments.
        q_thres_beh (int, optional): Threshold for behavioral recording quality in headless experiments.
        q_thres_stim (int, optional): Threshold for stimulus response quality in headless experiments.

    Returns:
        pd.DataFrame: DataFrame containing data from prediction experiments.
    """
    return get_headless_df(path=path, q_check=q_check, q_thres_legs_intact=q_thres_legs_intact,
                           q_thres_beh=q_thres_beh, q_thres_stim=q_thres_stim)
>>>>>>> 6069c645

def plot_trial_number_summary(dfs, df_names, plot_base_dir=params.data_summary_dir):
    """
    Plot summary statistics of trial numbers for different genotypes.

    Parameters:
        dfs (list of pd.DataFrame): List of DataFrames for different genotypes.
        df_names (list of str): List of genotype names.
        plot_base_dir (str): Base directory for saving the plot.

    Returns:
        None
    """
    n_flies = np.array([len(np.unique(this_df.fly_dir)) for this_df in dfs])
    n_trials = np.array([len(this_df) for this_df in dfs])
    n_stim_trials = np.array([np.sum(df.laser_stim) for df in dfs])

    fig, axs = plt.subplots(1, 2, figsize=(9.0, 4), sharex=True)
    for i_n_fly, n_fly in enumerate(n_flies):
        axs[0].bar(i_n_fly, n_fly)
    axs[0].set_title("# flies per genotype")

    for i_n_fly, n_trial in enumerate(n_trials):
        axs[1].bar(i_n_fly, n_trial, alpha=0.5)
    axs[1].set_prop_cycle(None)
    for i_n_fly, n_stim_trial in enumerate(n_stim_trials):
        axs[1].bar(i_n_fly, n_stim_trial, alpha=1)
    axs[1].set_title("# of trials per genotype (of which stimulation trials)")

    axs[1].set_yticks(np.arange(5) * 5)

    _ = [ax.set_xticks(np.arange(len(dfs))) for ax in axs]
    _ = [ax.set_xticklabels(df_names, rotation=45, ha="right") for ax in axs]
    _ = [ax.spines["top"].set_visible(False) for ax in axs]
    _ = [ax.spines["right"].set_visible(False) for ax in axs]

    fig.tight_layout()
    fig.savefig(os.path.join(plot_base_dir, f"n_good_flies_{today}.png"), dpi=300)


if __name__ == "__main__":
<<<<<<< HEAD
    genotype_dirs = find_genotyp_dirs(
        nas_base_dir="/mnt/nas2/FH",
        min_date=240120,
        max_date=None,
        contains="CsChrimson",
        exclude="BAD",
    )
      # exclude = "headless"
    add_flies_to_data_summary(
        genotype_dir=genotype_dirs,
        path=None,
        headless=False,
        predictions=False,
        revisions=True,
    )


"""

    df = load_data_summary()
    df = filter_data_summary(df, imaging_type="xz", no_co2=False, q_thres_neural=params.q_thres_neural, q_thres_beh=params.q_thres_beh, q_thres_stim=params.q_thres_stim)
    df = get_selected_df(df, [{"walkon": "wheel"}, {"walkon": "ball"}])
    trial_dirs = df.trial_dir.values
    image_dirs = [os.path.join(trial_dir, "behData", "images") for trial_dir in reversed(trial_dirs)]

    with open('sleap_dirs.txt', 'w') as f:
        for line in image_dirs: 
            f.write(f"{line}\n")

    # sleap script in  /mnt/labserver/BRAUN_Jonas/Other/sleap/data

    df = get_headless_df()
    trial_dirs = df.trial_dir.values
    image_dirs = [os.path.join(trial_dir, "behData", "images").replace("nas2", "data2") for trial_dir in reversed(trial_dirs)]

    with open('sleap_dirs_headless.txt', 'w') as f:
        for line in image_dirs:
            f.write(f"{line}\n")
"""
=======
    genotype_dirs = find_genotyp_dirs(nas_base_dir="/mnt/nas2/FH", min_date=230728, max_date=None, contains="CsChrimson", exclude="headless")
    add_flies_to_data_summary(genotype_dir=genotype_dirs, path=None, headless=False, predictions=True)
>>>>>>> 6069c645
<|MERGE_RESOLUTION|>--- conflicted
+++ resolved
@@ -22,20 +22,6 @@
 sys.path.append(os.path.dirname(__file__))
 import params
 
-<<<<<<< HEAD
-
-def find_genotyp_dirs(
-    nas_base_dir="/mnt/nas2/JB",
-    min_date: int = None,
-    max_date: int = None,
-    contains=None,
-    exclude=None,
-):
-    all_dirs = [
-        this_dir.split(os.sep)[-2]
-        for this_dir in glob(f"{nas_base_dir}/*/", recursive=True)
-    ]
-=======
 def find_genotyp_dirs(nas_base_dir="/mnt/nas2/JB", min_date: int=None, max_date: int=None, contains=None, exclude=None):
     """
     Find genotype directories based on specified criteria.
@@ -51,7 +37,6 @@
     - List of strings: List of matching genotype directory paths.
     """
     all_dirs = [this_dir.split(os.sep)[-2] for this_dir in glob(f"{nas_base_dir}/*/", recursive = True)]
->>>>>>> 6069c645
     all_dirs = [this_dir for this_dir in all_dirs if this_dir.startswith("2")]
     if min_date is not None:
         all_dirs = [this_dir for this_dir in all_dirs if int(this_dir[:6]) >= min_date]
@@ -64,7 +49,6 @@
     all_genotype_dirs = [os.path.join(nas_base_dir, this_dir) for this_dir in all_dirs]
     return all_genotype_dirs
 
-<<<<<<< HEAD
 
 def frame_count(video_path, manual=False):
     """Counts the number of frames in a video file.
@@ -97,13 +81,7 @@
     cap.release()
     return frames
 
-
-def add_flies_to_data_summary(
-    genotype_dir, path=None, headless=False, predictions=False, revisions=False
-):
-    if path is None and not headless and not predictions and not revisions:
-=======
-def add_flies_to_data_summary(genotype_dir, path=None, headless=False, predictions=False):
+def add_flies_to_data_summary(genotype_dir, path=None, headless=False, predictions=False, revisions=False):
     """
     Add fly trial information to a data summary CSV file.
     Select which file to add data to by choosing the 'headless' and 'predictions' flags.
@@ -113,12 +91,12 @@
         path (str, optional): Path to the data summary CSV file.
         headless (bool, optional): Flag indicating whether to use the 'headless' CSV file.
         predictions (bool, optional): Flag indicating whether to use the 'predictions' CSV file.
+        revisions (bool, optional): Flag indicating whether to use the 'revisions' CSV file.
 
     Returns:
         None
     """
-    if path is None and not headless and not predictions:
->>>>>>> 6069c645
+    if path is None and not headless and not predictions and not revisions:
         path = params.data_summary_csv_dir
     elif path is None and headless:
         path = params.data_headless_summary_csv_dir
@@ -306,11 +284,6 @@
                 trial_df.laser_stim = True
             else:
                 trial_df.laser_stim = False
-<<<<<<< HEAD
-
-            # trial_df.olfac_stim = True if "olfac" in trial_name else False
-=======
->>>>>>> 6069c645
             if "p10" in trial_name:
                 trial_df.laser_power = "10"
             elif "10_20" in trial_name:
@@ -370,18 +343,7 @@
 
             trial_df["n_trials"] = len(fly_trial_dirs)
             trial_df["fly_id"] = min_fly_id + i_fly
-<<<<<<< HEAD
-
-            # if os.path.isfile(os.path.join(fly_dir, load.PROCESSED_FOLDER, "ROI_centers.txt")):
-            #     trial_df.roi_selection_done = True
-            #     roi_centers = rois.read_roi_center_file(os.path.join(fly_dir, load.PROCESSED_FOLDER, "ROI_centers.txt"))
-            #     trial_df.n_neurons = len(roi_centers)
-            # else:
-            #     trial_df.roi_selection_done = False
-            #     trial_df.n_neurons = 0
-
-=======
->>>>>>> 6069c645
+
             all_trial_dfs.append(trial_df)
 
     return all_trial_dfs
@@ -581,17 +543,6 @@
     """
     return get_selected_df(df, [{"laser_stim": True, "walkon": "wheel"}])
 
-<<<<<<< HEAD
-
-def get_new_flies_df(
-    df=None,
-    date=230401,
-    no_co2=True,
-    q_thres_neural=params.q_thres_neural,
-    q_thres_beh=params.q_thres_beh,
-    q_thres_stim=params.q_thres_stim,
-):
-=======
 def get_new_flies_df(df=None, date=230401, no_co2=True, q_thres_neural=params.q_thres_neural, q_thres_beh=params.q_thres_beh, q_thres_stim=params.q_thres_stim):
     """
     Get a DataFrame of new flies based on specified filters.
@@ -607,7 +558,6 @@
     Returns:
         pd.DataFrame: DataFrame containing new flies that meet the specified criteria.
     """
->>>>>>> 6069c645
     if df is None:
         df = filter_data_summary(
             df=load_data_summary(),
@@ -657,16 +607,6 @@
     ]
     return dfs, df_names
 
-<<<<<<< HEAD
-
-def get_headless_df(
-    path=params.data_headless_summary_csv_dir,
-    q_check=params.q_check_headless,
-    q_thres_legs_intact=params.q_thres_headless_legs_intact,
-    q_thres_beh=params.q_thres_headless_beh,
-    q_thres_stim=params.q_thres_headless_stim,
-):
-=======
 def get_headless_df(path=params.data_headless_summary_csv_dir, q_check=params.q_check_headless,
                     q_thres_legs_intact=params.q_thres_headless_legs_intact,
                     q_thres_beh=params.q_thres_headless_beh,
@@ -684,7 +624,6 @@
     Returns:
         pd.DataFrame: DataFrame containing data from headless experiments.
     """
->>>>>>> 6069c645
     df = load_data_summary(path=path)
 
     df = df[np.logical_not(df.exclude == True)]
@@ -700,24 +639,6 @@
         ]
     return df
 
-<<<<<<< HEAD
-
-def get_predictions_df(
-    path=params.data_predictions_summary_csv_dir,
-    q_check=params.q_check_headless,
-    q_thres_legs_intact=params.q_thres_headless_legs_intact,
-    q_thres_beh=params.q_thres_headless_beh,
-    q_thres_stim=params.q_thres_headless_stim,
-):
-    return get_headless_df(
-        path=path,
-        q_check=q_check,
-        q_thres_legs_intact=q_thres_legs_intact,
-        q_thres_beh=q_thres_beh,
-        q_thres_stim=q_thres_stim,
-    )
-
-=======
 def get_predictions_df(path=params.data_predictions_summary_csv_dir, q_check=params.q_check_headless,
                     q_thres_legs_intact=params.q_thres_headless_legs_intact,
                     q_thres_beh=params.q_thres_headless_beh,
@@ -737,7 +658,6 @@
     """
     return get_headless_df(path=path, q_check=q_check, q_thres_legs_intact=q_thres_legs_intact,
                            q_thres_beh=q_thres_beh, q_thres_stim=q_thres_stim)
->>>>>>> 6069c645
 
 def plot_trial_number_summary(dfs, df_names, plot_base_dir=params.data_summary_dir):
     """
@@ -779,47 +699,5 @@
 
 
 if __name__ == "__main__":
-<<<<<<< HEAD
-    genotype_dirs = find_genotyp_dirs(
-        nas_base_dir="/mnt/nas2/FH",
-        min_date=240120,
-        max_date=None,
-        contains="CsChrimson",
-        exclude="BAD",
-    )
-      # exclude = "headless"
-    add_flies_to_data_summary(
-        genotype_dir=genotype_dirs,
-        path=None,
-        headless=False,
-        predictions=False,
-        revisions=True,
-    )
-
-
-"""
-
-    df = load_data_summary()
-    df = filter_data_summary(df, imaging_type="xz", no_co2=False, q_thres_neural=params.q_thres_neural, q_thres_beh=params.q_thres_beh, q_thres_stim=params.q_thres_stim)
-    df = get_selected_df(df, [{"walkon": "wheel"}, {"walkon": "ball"}])
-    trial_dirs = df.trial_dir.values
-    image_dirs = [os.path.join(trial_dir, "behData", "images") for trial_dir in reversed(trial_dirs)]
-
-    with open('sleap_dirs.txt', 'w') as f:
-        for line in image_dirs: 
-            f.write(f"{line}\n")
-
-    # sleap script in  /mnt/labserver/BRAUN_Jonas/Other/sleap/data
-
-    df = get_headless_df()
-    trial_dirs = df.trial_dir.values
-    image_dirs = [os.path.join(trial_dir, "behData", "images").replace("nas2", "data2") for trial_dir in reversed(trial_dirs)]
-
-    with open('sleap_dirs_headless.txt', 'w') as f:
-        for line in image_dirs:
-            f.write(f"{line}\n")
-"""
-=======
     genotype_dirs = find_genotyp_dirs(nas_base_dir="/mnt/nas2/FH", min_date=230728, max_date=None, contains="CsChrimson", exclude="headless")
-    add_flies_to_data_summary(genotype_dir=genotype_dirs, path=None, headless=False, predictions=True)
->>>>>>> 6069c645
+    add_flies_to_data_summary(genotype_dir=genotype_dirs, path=None, headless=False, predictions=True)