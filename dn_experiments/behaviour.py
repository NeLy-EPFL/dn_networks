"""
module for behavioural processing with functions for behaviour classification and behaviour onset detection.
Author: jonas.braun@epfl.ch
"""

import os

import numpy as np
import pandas as pd
import matplotlib as mpl
import matplotlib.pyplot as plt
import pickle

from scipy.ndimage import gaussian_filter1d, gaussian_filter, median_filter

from twoppp.behaviour import synchronisation, fictrac
import twoppp.plot as myplt

import params

"""
beh_mapping = {
    0: 'background',
    1: 'walk',
    2: 'rest',
    3: 'back',
    4: 'groom',
    5: 'leg rub',
    6: 'posterior'
    }
"""
beh_mapping = [
    "background",
    "walk",
    "rest",
    "back",
    "groom",
    "leg rub",
    "posterior",
]
collapse_groom = True
n_beh = len(beh_mapping)
# beh_cmaplist = [myplt.WHITE, myplt.DARKGREEN, myplt.DARKBLUE, myplt.DARKCYAN, myplt.DARKRED, myplt.DARKORANGE, myplt.DARKPINK]
# here: grooming and leg rubbing is collapsed
beh_cmaplist = [
    myplt.WHITE,
    myplt.DARKGREEN,
    myplt.DARKBLUE,
    myplt.DARKCYAN,
    myplt.DARKRED,
    myplt.DARKRED,
    myplt.DARKPINK,
]

beh_cmap = mpl.colors.LinearSegmentedColormap.from_list(
    name="behaviour", colors=beh_cmaplist, N=256
)  # , N=6, )
beh_cbounds = np.linspace(-0.5, n_beh - 0.5, n_beh + 1)
beh_cnorm = mpl.colors.BoundaryNorm(beh_cbounds, ncolors=256)


def get_beh_color(beh_name):
    """
    Returns the color associated with a behavior label.
    If not one of the following: [walk, back, groom, rest, olfac]
    returns black

    Args:
        beh_name (str): The behavior label.

    Returns:
        str: The color code for the behavior label.
    """
    if beh_name == "walk":
        beh_color = myplt.DARKGREEN
    elif beh_name == "back":
        beh_color = myplt.DARKCYAN
    elif beh_name == "groom" or beh_name == "olfac":
        beh_color = myplt.DARKRED
    elif beh_name == "rest":
        beh_color = myplt.DARKBLUE
    else:
        beh_color = myplt.BLACK
    return beh_color


def get_beh_info_in_twop_df(
    beh_df,
    twop_df,
    keys=["silent", "fast", "me_all"],
    reduce_fns=[
        synchronisation.reduce_max_bool,
        synchronisation.reduce_max_bool,
        synchronisation.reduce_mean,
    ],
):
    """
    Retrieves behavior information from beh_df and adds it to twop_df.

    Args:
        beh_df (DataFrame): DataFrame containing behavior information.
        twop_df (DataFrame): DataFrame containing 2P imaging data.
        keys (list): List of behavior keys to extract from beh_df.
        reduce_fns (list): List of reduction functions to apply to behavior data.

    Returns:
        DataFrame: Updated twop_df with behavior information.
    """
    for key in keys:
        if key not in twop_df.keys():
            twop_df.insert(
                loc=len(twop_df.columns),
                column=key,
                value=np.zeros((len(twop_df)), dtype=beh_df[key].dtype),
            )

    for trial_name in np.unique(beh_df.index.get_level_values("TrialName")):
        beh_df_index = beh_df.index.get_level_values("TrialName") == trial_name
        twop_df_index = (
            twop_df.index.get_level_values("TrialName") == trial_name
        )
        signals_2p = []
        for key, reduce_fn in zip(keys, reduce_fns):
            signals_2p.append(
                synchronisation.reduce_during_2p_frame(
                    beh_df.loc[beh_df_index, "twop_index"].values,
                    beh_df.loc[beh_df_index, key].values,
                    reduce_fn,
                )
            )
        index_values = np.unique(beh_df.loc[beh_df_index, "twop_index"].values)
        index_values = index_values[index_values >= 0]
        min_index = np.min(index_values)
        max_index = np.max(index_values)
        assert len(index_values) == max_index - min_index + 1
        new_twop_df_index = np.logical_and.reduce(
            (
                twop_df.index.get_level_values("Frame").values >= min_index,
                twop_df.index.get_level_values("Frame").values <= max_index,
                twop_df.index.get_level_values("TrialName") == trial_name,
            )
        )
        for i_key, (key, signal_2p) in enumerate(zip(keys, signals_2p)):
            twop_df.loc[new_twop_df_index, key] = signal_2p

    return twop_df


def get_natural_beh_starts_trial(
    beh_df,
    beh="back",
    trial_name="",
    remove_laser=True,
    return_beh_prob=True,
    t_win=[-5, 10],
    min_dur=params.backwalk_min_dur,
    min_dist=params.backwalk_min_dist,
):
    """
    Get the start and stop frames of natural behavior events within a beh_df.

    Args:
        beh_df (DataFrame): DataFrame containing behavior information for one or multiple trials.
        beh (str): Behavior label of interest. Should be either of: back, walk, rest, groom, frub
        trial_name (str): Name of the trial. Not used
        remove_laser (bool): Whether to ignore spontaneous behaviours during laser stimulation events.
        return_beh_prob (bool): Whether to return behavior probability.
        t_win (list): Time window around behavior event extraction. Used when behaviour probability should be returned.
        min_dur (int): Minimum duration of a spontaneous behavior event.
        min_dist (int): Minimum distance between spontaneous behavior events.

    Returns:
        tuple: Tuple containing start and stop frames of behavior events.
    """
    if "v_forw" in beh_df.keys():
        v_forw_beh_filt = beh_df.v_forw.values
    else:
        v_forw_beh_filt = beh_df.v.values
    t_beh = beh_df.t.values
    fs_beh = params.fs_beh

    if (
        "back" in beh_df.keys()
        and "walk" in beh_df.keys()
        and "rest" in beh_df.keys()
        and "groom" in beh_df.keys()
        and "frub" in beh_df.keys()
    ):
        back_beh = beh_df.back.values
        rest_beh = beh_df.rest.values
        walk_beh = beh_df.walk.values
        groom_beh = beh_df.groom.values + beh_df.frub.values
    else:
        (
            walk_beh,
            rest_beh,
            back_beh,
            groom_beh,
            frub_beh,
            post_beh,
        ) = discriminate_beh(beh_df)
        groom_beh = groom_beh + frub_beh
    if beh == "back":
        beh_of_interest = back_beh
    elif beh == "walk":
        beh_of_interest = walk_beh
    elif beh == "rest":
        beh_of_interest = rest_beh
    elif beh == "groom":
        beh_of_interest = groom_beh
    else:
        raise NotImplementedError(
            f"Warning: behaviour of interest must be 'walk', 'back', 'groom', or 'rest', but was {beh}."
        )

    beh_starts = np.where(np.diff(beh_of_interest.astype(int)) == 1)[0]
    beh_stops = np.where(np.diff(beh_of_interest.astype(int)) == -1)[0]

    if len(beh_starts) == len(beh_stops) + 1:
        beh_starts = beh_starts[:-1]
    elif len(beh_starts) + 1 == len(beh_stops):
        beh_stops = beh_stops[1:]
    if remove_laser and "laser_stim" in beh_df.keys():
        to_keep = np.zeros_like(beh_starts).astype(bool)
        for i_s, (start, stop) in enumerate(zip(beh_starts, beh_stops)):
            if (
                not beh_df.laser_stim.values[start]
                and not beh_df.laser_stim.values[stop]
            ):
                to_keep[i_s] = True
        beh_starts = beh_starts[to_keep]
        beh_stops = beh_stops[to_keep]

    beh_dur = beh_stops - beh_starts
    beh_cum = np.array(
        [
            np.sum(v_forw_beh_filt[beh_start:beh_stop] / fs_beh)
            for beh_start, beh_stop in zip(beh_starts, beh_stops)
        ]
    )
    beh_pre = np.array(
        [
            np.sum(beh_of_interest[beh_start - min_dur : beh_start - 1])
            for beh_start in beh_starts
        ]
    )
    if beh == "back":
        beh_event_filter_strict = np.logical_and.reduce(
            (beh_pre == 0, beh_dur >= min_dur, beh_cum <= min_dist)
        )
    elif beh == "walk":
        beh_event_filter_strict = np.logical_and.reduce(
            (beh_pre == 0, beh_dur >= min_dur, beh_cum >= min_dist)
        )
    elif beh == "rest" or beh == "groom":
        beh_event_filter_strict = np.logical_and(
            beh_pre == 0, beh_dur >= min_dur
        )
    beh_starts_filt_strict = beh_starts[beh_event_filter_strict]
    beh_stops_filt_strict = beh_stops[beh_event_filter_strict]

    twop_starts_filt_strict = beh_df.twop_index.values[beh_starts_filt_strict]
    twop_stops_filt_strict = beh_df.twop_index.values[beh_stops_filt_strict]

    max_twop_index = beh_df.twop_index.values.max()

    # remove the ones in the very beginning and end of the trial where the denoising as removed 2p data
    twop_stops_filt_strict = twop_stops_filt_strict[
        twop_starts_filt_strict >= -1 * params.fs_int * t_win[0] + 4
    ]
    beh_starts_filt_strict = beh_starts_filt_strict[
        twop_starts_filt_strict >= -1 * params.fs_int * t_win[0] + 4
    ]
    beh_stops_filt_strict = beh_stops_filt_strict[
        twop_starts_filt_strict >= -1 * params.fs_int * t_win[0] + 4
    ]
    twop_starts_filt_strict = twop_starts_filt_strict[
        twop_starts_filt_strict >= -1 * params.fs_int * t_win[0] + 4
    ]

    twop_starts_filt_strict = twop_starts_filt_strict[
        twop_stops_filt_strict <= max_twop_index - params.fs_int * t_win[1] - 4
    ]
    beh_starts_filt_strict = beh_starts_filt_strict[
        twop_stops_filt_strict <= max_twop_index - params.fs_int * t_win[1] - 4
    ]
    beh_stops_filt_strict = beh_stops_filt_strict[
        twop_stops_filt_strict <= max_twop_index - params.fs_int * t_win[1] - 4
    ]
    twop_stops_filt_strict = twop_stops_filt_strict[
        twop_stops_filt_strict <= max_twop_index - params.fs_int * t_win[1] - 4
    ]

    if return_beh_prob and len(twop_stops_filt_strict):
        i_win = (fs_beh * np.array(t_win)).astype(int)
        beh_df_aligned = beh_df[
            beh_starts_filt_strict[0]
            + i_win[0] : beh_starts_filt_strict[0]
            + i_win[1]
        ][["t", "twop_index"]]
        beh_df_aligned["t"] -= beh_df_aligned.iloc[-i_win[0]]["t"]
        beh_df_aligned["twop_index"] -= int(
            beh_df_aligned.iloc[-i_win[0]]["twop_index"]
        )
        beh_df_aligned["back"] = np.zeros((len(beh_df_aligned)))
        beh_df_aligned["walk"] = np.zeros((len(beh_df_aligned)))
        beh_df_aligned["rest"] = np.zeros((len(beh_df_aligned)))
        beh_df_aligned["v_forw"] = np.zeros((len(beh_df_aligned)))

        for start in beh_starts_filt_strict:
            beh_df_aligned["back"] += back_beh[
                start + i_win[0] : start + i_win[1]
            ]
            beh_df_aligned["rest"] += rest_beh[
                start + i_win[0] : start + i_win[1]
            ]
            beh_df_aligned["walk"] += walk_beh[
                start + i_win[0] : start + i_win[1]
            ]
            beh_df_aligned["v_forw"] += v_forw_beh_filt[
                start + i_win[0] : start + i_win[1]
            ]

    elif not len(twop_stops_filt_strict):
        beh_df_aligned = None
    if return_beh_prob:
        return (
            twop_starts_filt_strict,
            twop_stops_filt_strict,
            beh_starts_filt_strict,
            beh_stops_filt_strict,
            beh_df_aligned,
        )
    else:
        return (
            twop_starts_filt_strict,
            twop_stops_filt_strict,
            beh_starts_filt_strict,
            beh_stops_filt_strict,
        )


def get_beh_trigger_into_dfs(twop_df, beh_df, beh="back"):
    """
    Add behavior trigger information to both twop_df and beh_df DataFrames.

    Args:
        twop_df (DataFrame): DataFrame containing 2P imaging data.
        beh_df (DataFrame): DataFrame containing behavior information.
        beh (str): Behavior label of interest.

    Returns:
        tuple: Updated twop_df and beh_df with behavior trigger information.
    """
    if beh == "back":
        min_dur = params.backwalk_min_dur
        min_dist = params.backwalk_min_dist
    elif beh == "walk":
        min_dur = params.walk_min_dur
        min_dist = params.walk_min_dist
    elif beh == "rest":
        min_dur = params.rest_min_dur
        min_dist = params.rest_min_dist
    elif beh == "groom":
        min_dur = params.groom_min_dur
        min_dist = params.groom_min_dist
    else:
        raise NotImplementedError(
            f"Warning: behaviour of interest must be 'walk', 'back', or 'rest', but was {beh}."
        )

    if twop_df is not None:
        twop_df.insert(
            loc=len(twop_df.columns),
            column=f"{beh}_trig_start",
            value=np.zeros((len(twop_df)), dtype=bool),
        )
        twop_df.insert(
            loc=len(twop_df.columns),
            column=f"{beh}_trig_stop",
            value=np.zeros((len(twop_df)), dtype=bool),
        )
        twop_df.insert(
            loc=len(twop_df.columns),
            column=f"{beh}_trig",
            value=np.zeros((len(twop_df)), dtype=bool),
        )
    beh_df.insert(
        loc=len(beh_df.columns),
        column=f"{beh}_trig_start",
        value=np.zeros((len(beh_df)), dtype=bool),
    )
    beh_df.insert(
        loc=len(beh_df.columns),
        column=f"{beh}_trig_stop",
        value=np.zeros((len(beh_df)), dtype=bool),
    )
    beh_df.insert(
        loc=len(beh_df.columns),
        column=f"{beh}_trig",
        value=np.zeros((len(beh_df)), dtype=bool),
    )

    for trial_name in np.unique(beh_df.index.get_level_values("TrialName")):
        beh_df_index = beh_df.index.get_level_values("TrialName") == trial_name
        if twop_df is not None:
            twop_df_index = (
                twop_df.index.get_level_values("TrialName") == trial_name
            )

        starts, stops, beh_starts, beh_stops = get_natural_beh_starts_trial(
            beh_df.loc[beh_df_index],
            beh=beh,
            remove_laser=True,
            return_beh_prob=False,
            t_win=[-5, 10],
            min_dur=min_dur,
            min_dist=min_dist,
        )
        for start, stop, beh_start, beh_stop in zip(
            starts, stops, beh_starts, beh_stops
        ):
            new_beh_df_index_start = np.logical_and(
                beh_df_index,
                beh_df.index.get_level_values("Frame") == beh_start,
            )
            beh_df.loc[new_beh_df_index_start, f"{beh}_trig_start"] = True
            new_beh_df_index_stop = np.logical_and(
                beh_df_index,
                beh_df.index.get_level_values("Frame") == beh_stop,
            )
            beh_df.loc[new_beh_df_index_stop, f"{beh}_trig_stop"] = True
            new_beh_df_index_start = np.argwhere(new_beh_df_index_start)[0][0]
            new_beh_df_index_stop = np.argwhere(new_beh_df_index_stop)[0][0]
            beh_df.loc[
                new_beh_df_index_start:new_beh_df_index_stop, f"{beh}_trig"
            ] = True

            if twop_df is not None:
                new_twop_df_index_start = np.logical_and(
                    twop_df_index,
                    twop_df.index.get_level_values("Frame") == start,
                )
                twop_df.loc[
                    new_twop_df_index_start, f"{beh}_trig_start"
                ] = True
                new_twop_df_index_stop = np.logical_and(
                    twop_df_index,
                    twop_df.index.get_level_values("Frame") == stop,
                )
                twop_df.loc[new_twop_df_index_stop, f"{beh}_trig_stop"] = True
                new_twop_df_index_start = np.argwhere(new_twop_df_index_start)[
                    0
                ][0]
                new_twop_df_index_stop = np.argwhere(new_twop_df_index_stop)[
                    0
                ][0]
                twop_df.loc[
                    new_twop_df_index_start:new_twop_df_index_stop,
                    f"{beh}_trig",
                ] = True
    return twop_df, beh_df


def discriminate_beh(
    beh_df=None,
    v=None,
    v_forw=None,
    me_q=None,
    mef_q=None,
    mem_q=None,
    meb_q=None,
    method=params.beh_class_method,
):
    """
    Discriminates behavioral states such as 'walk', 'rest', 'back', 'groom', 'frub', and 'post' based on various features.

    Parameters:
    - beh_df (DataFrame): DataFrame containing behavioral data (optional).
    - v (numpy.ndarray): Velocity data (if beh_df is not provided).
    - v_forw (numpy.ndarray): Forward velocity data (if beh_df is not provided).
    - me_q (numpy.ndarray): Motion energy data (if beh_df is not provided).
    - mef_q (numpy.ndarray): Front motion energy data (if beh_df is not provided).
    - mem_q (numpy.ndarray): Mid motion energy data (if beh_df is not provided).
    - meb_q (numpy.ndarray): Back motion energy data (if beh_df is not provided).
    - method (str): Method for behavior discrimination, either "motionenergy" or "sleap" (default is params.beh_class_method).

    Returns:
    - walk (numpy.ndarray): Boolean array indicating 'walk' behavior.
    - rest (numpy.ndarray): Boolean array indicating 'rest' behavior.
    - back (numpy.ndarray): Boolean array indicating 'back' behavior.
    - groom (numpy.ndarray): Boolean array indicating 'groom' behavior.
    - frub (numpy.ndarray): Boolean array indicating 'frub' behavior.
    - post (numpy.ndarray): Boolean array indicating 'post' behavior.
    """
    wheel = False
    if beh_df is not None:
        v = beh_df.v.values
        if (
            "v_forw" not in beh_df.keys()
            and "delta_rot_lab_forward" in beh_df.keys()
        ):
            v_forw = fictrac.filter_fictrac(
                beh_df["delta_rot_lab_forward"], 5, 10
            )
        elif "v_forw" not in beh_df.keys():  # wheel trials
            wheel = True
            v_forw = v.copy()
            v = np.abs(v_forw)

        else:
            v_forw = beh_df.v_forw.values
    if method == "motionenergy":
        me_q = beh_df.me_all_q.values
        mef_q = beh_df.me_front_q.values
        mem_q = beh_df.me_mid_q.values
        meb_q = beh_df.me_back_q.values
        rest = get_rest_me(v, v_forw, me_q, mef_q, mem_q, meb_q)
        walk = get_walk_me(v, v_forw, me_q, mef_q, mem_q, meb_q)
        back = get_back_me(v, v_forw, me_q, mef_q, mem_q, meb_q)
        groom = np.logical_and(
            get_groom_me(v, v_forw, me_q, mef_q, mem_q, meb_q),
            np.logical_not(rest),
        )
        frub = np.logical_and(
            get_frub_me(v, v_forw, me_q, mef_q, mem_q, meb_q),
            np.logical_not(rest),
        )
        post = np.logical_and(
            get_post_me(v, v_forw, me_q, mef_q, mem_q, meb_q),
            np.logical_not(rest),
        )
    elif method == "sleap":
        frleg_height = beh_df.frleg_height.values
        mef_tita = beh_df.mef_tita.values
        mem_tita = beh_df.mem_tita.values
        meh_tita = beh_df.meh_tita.values
        rest = get_rest_sleap(
            v, v_forw, frleg_height, mef_tita, mem_tita, meh_tita
        )
        walk = get_walk_sleap(
            v, v_forw, frleg_height, mef_tita, mem_tita, meh_tita
        )
        back = get_back_sleap(
            v, v_forw, frleg_height, mef_tita, mem_tita, meh_tita
        )
        groom = get_groom_sleap(
            v, v_forw, frleg_height, mef_tita, mem_tita, meh_tita
        )
        frub = get_frub_sleap(
            v, v_forw, frleg_height, mef_tita, mem_tita, meh_tita
        )
        post = get_post_sleap(
            v, v_forw, frleg_height, mef_tita, mem_tita, meh_tita
        )
    else:
        raise NotImplementedError
    return walk, rest, back, groom, frub, post


def get_beh_me(v, v_forw, me_q, mef_q, mem_q, meb_q, thr, sign):
    """
    Determines behavioral states based on motion energy data and thresholds.

    Parameters:
    - v (numpy.ndarray): Velocity data.
    - v_forw (numpy.ndarray): Forward velocity data.
    - me_q (numpy.ndarray): Motion energy data.
    - mef_q (numpy.ndarray): Front motion energy data.
    - mem_q (numpy.ndarray): Mid motion energy data.
    - meb_q (numpy.ndarray): Back motion energy data.
    - thr (list): Threshold values for each feature.
    - sign (list): Comparison functions for each feature (e.g., np.greater, np.less_equal).

    Returns:
    - beh (numpy.ndarray): Boolean array indicating behavioral states.
    """
    beh = np.logical_and.reduce(
        (
            sign[0](v, thr[0]),
            sign[1](v_forw, thr[1]),
            sign[2](me_q, thr[2]),
            sign[3](mef_q, thr[3]),
            sign[4](mem_q, thr[4]),
            sign[5](meb_q, thr[5]),
        )
    )
    return beh


def get_rest_me(
    v,
    v_forw,
    me_q,
    mef_q,
    mem_q,
    meb_q,
    thr=[1, 1, 0.33, 0.33, -1 * np.inf, -1 * np.inf],
    sign=[
        np.less_equal,
        np.less_equal,
        np.less_equal,
        np.less_equal,
        np.greater,
        np.greater,
    ],
):
    return get_beh_me(v, v_forw, me_q, mef_q, mem_q, meb_q, thr, sign)


def get_walk_me(
    v,
    v_forw,
    me_q,
    mef_q,
    mem_q,
    meb_q,
    thr=[1, 1, -1 * np.inf, -1 * np.inf, -1 * np.inf, -1 * np.inf],
    sign=[
        np.greater,
        np.greater,
        np.greater,
        np.greater,
        np.greater,
        np.greater,
    ],
):
    return get_beh_me(v, v_forw, me_q, mef_q, mem_q, meb_q, thr, sign)


def get_back_me(
    v,
    v_forw,
    me_q,
    mef_q,
    mem_q,
    meb_q,
    thr=[1, -1, -1 * np.inf, -1 * np.inf, -1 * np.inf, -1 * np.inf],
    sign=[
        np.greater,
        np.less_equal,
        np.greater,
        np.greater,
        np.greater,
        np.greater,
    ],
):
    return get_beh_me(v, v_forw, me_q, mef_q, mem_q, meb_q, thr, sign)


def get_groom_me(
    v,
    v_forw,
    me_q,
    mef_q,
    mem_q,
    meb_q,
    thr=[1, 1, np.inf, 0.33, 0.33, np.inf],
    sign=[
        np.less_equal,
        np.less_equal,
        np.less_equal,
        np.greater,
        np.less_equal,
        np.less_equal,
    ],
):
    return get_beh_me(v, v_forw, me_q, mef_q, mem_q, meb_q, thr, sign)


def get_frub_me(
    v,
    v_forw,
    me_q,
    mef_q,
    mem_q,
    meb_q,
    thr=[1, 1, np.inf, 0.33, 0.33, np.inf],
    sign=[
        np.less_equal,
        np.less_equal,
        np.less_equal,
        np.less_equal,
        np.greater,
        np.less_equal,
    ],
):
    return get_beh_me(v, v_forw, me_q, mef_q, mem_q, meb_q, thr, sign)


def get_post_me(
    v,
    v_forw,
    me_q,
    mef_q,
    mem_q,
    meb_q,
    thr=[1, 1, np.inf, 0.33, 0.33, 0.33],
    sign=[
        np.less_equal,
        np.less_equal,
        np.less_equal,
        np.less_equal,
        np.less_equal,
        np.greater,
    ],
):
    return get_beh_me(v, v_forw, me_q, mef_q, mem_q, meb_q, thr, sign)


def get_beh_sleap(
    v, v_forw, frleg_height, mef_tita, mem_tita, meh_tita, thr, sign
):
    """
    Determines behavioral states based on Sleap features and thresholds.

    Parameters:
    - v (numpy.ndarray): Velocity data.
    - v_forw (numpy.ndarray): Forward velocity data.
    - frleg_height (numpy.ndarray): Front leg height feature from Sleap.
    - mef_tita (numpy.ndarray): Front leg motion energy feature from Sleap.
    - mem_tita (numpy.ndarray): Mid leg motion energy feature from Sleap.
    - meh_tita (numpy.ndarray): Hind leg motion energy feature from Sleap.
    - thr (list): Threshold values for each feature.
    - sign (list): Comparison functions for each feature (e.g., np.greater, np.less_equal).

    Returns:
    - beh (numpy.ndarray): Boolean array indicating behavioral states.
    """
    beh = np.logical_and.reduce(
        (
            sign[0](v, thr[0]),
            sign[1](v_forw, thr[1]),
            sign[2](frleg_height, thr[2]),
            sign[3](mef_tita, thr[3]),
            sign[4](mem_tita, thr[4]),
            sign[5](meh_tita, thr[5]),
        )
    )
    return beh


def get_rest_sleap(
    v,
    v_forw,
    frleg_height,
    mef_tita,
    mem_tita,
    meh_tita,
    thr=[0.75, 0.75, 0, 0.75, 0.75, 0.75],
    sign=[
        np.less_equal,
        np.less_equal,
        np.greater,
        np.less_equal,
        np.less_equal,
        np.less_equal,
    ],
):
    return get_beh_sleap(
        v, v_forw, frleg_height, mef_tita, mem_tita, meh_tita, thr, sign
    )


def get_walk_sleap(
    v,
    v_forw,
    frleg_height,
    mef_tita,
    mem_tita,
    meh_tita,
    thr=[1, 1, -1 * np.inf, -1 * np.inf, -1 * np.inf, -1 * np.inf],
    sign=[
        np.greater,
        np.greater,
        np.greater,
        np.greater,
        np.greater,
        np.greater,
    ],
):
    return get_beh_sleap(
        v, v_forw, frleg_height, mef_tita, mem_tita, meh_tita, thr, sign
    )


def get_back_sleap(
    v,
    v_forw,
    frleg_height,
    mef_tita,
    mem_tita,
    meh_tita,
    thr=[1, -1, -1 * np.inf, -1 * np.inf, -1 * np.inf, -1 * np.inf],
    sign=[
        np.greater,
        np.less_equal,
        np.greater,
        np.greater,
        np.greater,
        np.greater,
    ],
):
    return get_beh_sleap(
        v, v_forw, frleg_height, mef_tita, mem_tita, meh_tita, thr, sign
    )


def get_groom_sleap(
    v,
    v_forw,
    frleg_height,
    mef_tita,
    mem_tita,
    meh_tita,
    thr=[0.75, 0.75, 0, np.inf, 0.75, 0.75],
    sign=[
        np.less_equal,
        np.less_equal,
        np.less_equal,
        np.less_equal,
        np.less_equal,
        np.less_equal,
    ],
):
    return get_beh_sleap(
        v, v_forw, frleg_height, mef_tita, mem_tita, meh_tita, thr, sign
    )


def get_frub_sleap(
    v,
    v_forw,
    frleg_height,
    mef_tita,
    mem_tita,
    meh_tita,
    thr=[0.75, 0.75, 0, 0.75, 0.75, 0.75],
    sign=[
        np.less_equal,
        np.less_equal,
        np.greater,
        np.greater,
        np.less_equal,
        np.less_equal,
    ],
):
    return get_beh_sleap(
        v, v_forw, frleg_height, mef_tita, mem_tita, meh_tita, thr, sign
    )


def get_post_sleap(
    v,
    v_forw,
    frleg_height,
    mef_tita,
    mem_tita,
    meh_tita,
    thr=[0.75, 0.75, 0, 0.75, np.inf, 0.75],
    sign=[
        np.less_equal,
        np.less_equal,
        np.greater,
        np.less_equal,
        np.less_equal,
        np.greater,
    ],
):
    return get_beh_sleap(
        v, v_forw, frleg_height, mef_tita, mem_tita, meh_tita, thr, sign
    )


def reduce_behaviour_class(values, thres=0.67, default=0):
    """
    Reduces behavioral class values to the most frequent class within a time bin.

    Parameters:
    - values (numpy.ndarray): Array of behavioral class values.
    - thres (float): Threshold for class reduction (default is 0.67).
    - default: Default class value (default is 0).

    Returns:
    - reduced_class (int): Reduced behavioral class value.
    """
    return synchronisation.reduce_most_freq(
        values=values, thres=thres, default=default
    )


def add_beh_class_to_dfs(twop_df, beh_df, allow_exceptions=False):
    """
    Adds behavioral class information to twop_df and beh_df DataFrames.

    Parameters:
    - twop_df (DataFrame): 2-photon imaging data DataFrame.
    - beh_df (DataFrame): Behavioral data DataFrame.
    - allow_exceptions (bool): Whether to allow exceptions in behaviour classification.
      If exception, replace all classifications by 0.

    Returns:
    - twop_df (DataFrame): Updated 2-photon imaging data DataFrame.
    - beh_df (DataFrame): Updated behavioral data DataFrame.
    """
    if twop_df is not None:
        if not "walk" in twop_df.keys():
            twop_df.insert(
                loc=len(twop_df.columns),
                column="walk",
                value=np.zeros((len(twop_df)), dtype=bool),
            )
        if not "rest" in twop_df.keys():
            twop_df.insert(
                loc=len(twop_df.columns),
                column="rest",
                value=np.zeros((len(twop_df)), dtype=bool),
            )
        if not "back" in twop_df.keys():
            twop_df.insert(
                loc=len(twop_df.columns),
                column="back",
                value=np.zeros((len(twop_df)), dtype=bool),
            )
        twop_df.insert(
            loc=len(twop_df.columns),
            column="groom",
            value=np.zeros((len(twop_df)), dtype=bool),
        )
        twop_df.insert(
            loc=len(twop_df.columns),
            column="frub",
            value=np.zeros((len(twop_df)), dtype=bool),
        )
        twop_df.insert(
            loc=len(twop_df.columns),
            column="post",
            value=np.zeros((len(twop_df)), dtype=bool),
        )
        twop_df.insert(
            loc=len(twop_df.columns),
            column="beh_class",
            value=np.zeros((len(twop_df)), dtype=int),
        )
    if not "walk" in beh_df.keys():
        beh_df.insert(
            loc=len(beh_df.columns),
            column="walk",
            value=np.zeros((len(beh_df)), dtype=bool),
        )
    if not "rest" in beh_df.keys():
        beh_df.insert(
            loc=len(beh_df.columns),
            column="rest",
            value=np.zeros((len(beh_df)), dtype=bool),
        )
    if not "back" in beh_df.keys():
        beh_df.insert(
            loc=len(beh_df.columns),
            column="back",
            value=np.zeros((len(beh_df)), dtype=bool),
        )
    beh_df.insert(
        loc=len(beh_df.columns),
        column="groom",
        value=np.zeros((len(beh_df)), dtype=bool),
    )
    beh_df.insert(
        loc=len(beh_df.columns),
        column="frub",
        value=np.zeros((len(beh_df)), dtype=bool),
    )
    beh_df.insert(
        loc=len(beh_df.columns),
        column="post",
        value=np.zeros((len(beh_df)), dtype=bool),
    )
    beh_df.insert(
        loc=len(beh_df.columns),
        column="beh_class",
        value=np.zeros((len(beh_df)), dtype=int),
    )

    for trial_name in np.unique(beh_df.index.get_level_values("TrialName")):
        beh_df_index = beh_df.index.get_level_values("TrialName") == trial_name
        if twop_df is not None:
<<<<<<< HEAD
            twop_df_index = (
                twop_df.index.get_level_values("TrialName") == trial_name
            )

        walk, rest, back, groom, frub, post = discriminate_beh(
            beh_df=beh_df.loc[beh_df_index]
        )
        beh_class = (
            walk + 2 * rest + 3 * back + 4 * groom + 5 * frub + 6 * post
        )

        beh_df.loc[beh_df_index, "walk"] = walk
        beh_df.loc[beh_df_index, "rest"] = rest
        beh_df.loc[beh_df_index, "back"] = back
        beh_df.loc[beh_df_index, "groom"] = groom
        beh_df.loc[beh_df_index, "frub"] = frub
        beh_df.loc[beh_df_index, "post"] = post
        beh_df.loc[beh_df_index, "beh_class"] = beh_class
=======
            twop_df_index = twop_df.index.get_level_values("TrialName") == trial_name
        if allow_exceptions:
            try:
                walk, rest, back, groom, frub, post = discriminate_beh(beh_df=beh_df.loc[beh_df_index])
            except AttributeError:
                print("Warning: could not run behaviour classification")
                walk = np.zeros(len(beh_df.loc[beh_df_index]))
                rest = np.zeros(len(beh_df.loc[beh_df_index]))
                back = np.zeros(len(beh_df.loc[beh_df_index]))
                groom = np.zeros(len(beh_df.loc[beh_df_index]))
                frub = np.zeros(len(beh_df.loc[beh_df_index]))
                post = np.zeros(len(beh_df.loc[beh_df_index]))
        else:
            walk, rest, back, groom, frub, post = discriminate_beh(beh_df=beh_df.loc[beh_df_index])

        beh_class = walk + 2*rest + 3*back + 4*groom + 5*frub + 6*post

        beh_df.loc[beh_df_index,"walk"] = walk
        beh_df.loc[beh_df_index,"rest"] = rest
        beh_df.loc[beh_df_index,"back"] = back
        beh_df.loc[beh_df_index,"groom"] = groom
        beh_df.loc[beh_df_index,"frub"] = frub
        beh_df.loc[beh_df_index,"post"] = post
        beh_df.loc[beh_df_index,"beh_class"] = beh_class
>>>>>>> 83bf0b3f

        if twop_df is not None:
            beh_class_2p = synchronisation.reduce_during_2p_frame(
                twop_index=beh_df.loc[beh_df_index, "twop_index"].values,
                values=beh_class,
                function=reduce_behaviour_class,
            )
            index_values = np.unique(
                beh_df.loc[beh_df_index, "twop_index"].values
            )
            index_values = index_values[index_values >= 0]
            min_index = np.min(index_values)
            max_index = np.max(index_values)
            assert len(index_values) == max_index - min_index + 1
            new_twop_df_index = np.logical_and.reduce(
                (
                    twop_df.index.get_level_values("Frame").values
                    >= min_index,
                    twop_df.index.get_level_values("Frame").values
                    <= max_index,
                    twop_df.index.get_level_values("TrialName") == trial_name,
                )
            )
            twop_df.loc[new_twop_df_index, "walk"] = beh_class_2p == 1
            twop_df.loc[new_twop_df_index, "rest"] = beh_class_2p == 2
            twop_df.loc[new_twop_df_index, "back"] = beh_class_2p == 3
            twop_df.loc[new_twop_df_index, "groom"] = beh_class_2p == 4
            twop_df.loc[new_twop_df_index, "frub"] = beh_class_2p == 5
            twop_df.loc[new_twop_df_index, "post"] = beh_class_2p == 6
            twop_df.loc[new_twop_df_index, "beh_class"] = beh_class_2p

    return twop_df, beh_df


def discriminate_walk_rest_pre_stim(
    v, v_forw, me_q, thr_rest=[1, 1, 0.33], thr_walk=[0, 1, 0]
):
    """
    Discriminates 'walk' and 'rest' states before stimulation based on velocity and motion energy features.

    Parameters:
    - v (numpy.ndarray): Velocity data.
    - v_forw (numpy.ndarray): Forward velocity data.
    - me_q (numpy.ndarray): Motion energy data.
    - thr_rest (list): Threshold values for 'rest' state discrimination (default is [1, 1, 0.33]).
    - thr_walk (list): Threshold values for 'walk' state discrimination (default is [0, 1, 0]).

    Returns:
    - walk (numpy.ndarray): Boolean array indicating 'walk' state.
    - rest (numpy.ndarray): Boolean array indicating 'rest' state.
    """
    rest = np.logical_and.reduce(
        (v <= thr_rest[0], v_forw <= thr_rest[1], me_q <= thr_rest[2])
    )
    walk = np.logical_and.reduce(
        (v > thr_walk[0], v_forw > thr_walk[1], me_q > thr_walk[2])
    )
    return walk, rest


def get_pre_stim_beh(
    beh_df,
    trigger="laser_start",
    stim_p=[10, 20],
    n_pre_stim=100,
    trials=None,
    return_starts=False,
):  # TODO: look at behavioural classification instead
    """
    Obtains 'walk' and 'rest' states before stimulation based on behavioral data.

    Parameters:
    - beh_df (DataFrame): Behavioral data DataFrame.
    - trigger (str): Trigger signal for stimulation (default is "laser_start").
    - stim_p (list): List of stimulation powers (default is [10,20]).
    - n_pre_stim (int): Number of time points before stimulation (default is 100).
    - trials (list): List of trial names to consider (optional).
    - return_starts (bool): Whether to return trigger indices (default is False).

    Returns:
    - walk_pre (numpy.ndarray): Boolean array indicating 'walk' state before stimulation.
    - rest_pre (numpy.ndarray): Boolean array indicating 'rest' state before stimulation.
    - beh_starts (list): List of trigger indices (if return_starts is True).
    """
    fs_int = int(1 / np.mean(np.diff(beh_df.t.values[:1000])))
    if trigger in beh_df.keys():
        beh_starts = np.where(beh_df[trigger])[0]
    else:
        beh_starts = []
    # TODO: check these filters
    if trials is not None:
        beh_starts = [
            start
            for start in beh_starts
            if any(
                [
                    beh_df.iloc[start].name[3].startswith(trial[:3])
                    for trial in trials
                ]
            )
        ]
    if "laser" in trigger and stim_p is not None:
        try:
            beh_starts = [
                start
                for start in beh_starts
                if any(
                    [
                        int(beh_df.iloc[start + fs_int].laser_power_uW) == p
                        for p in stim_p
                    ]
                )
            ]
        except:
            try:
                print(
                    f"will look at laser_power_mW instead of laser_power_uW. unique values are: {np.unique(twop_df.laser_power_mW)}"
                )
                beh_starts = [
                    start
                    for start in beh_starts
                    if any(
                        [
                            int(beh_df.iloc[start + fs_int].laser_power_mW)
                            == p
                            for p in stim_p
                        ]
                    )
                ]
            except:
                print(
                    f"WARNING: laser_power_mW and laser_power_uW were not found. Will use laser_power."
                )
                stim_power_uW = stimulation.get_stim_p_uW(
                    beh_df.laser_power.values
                )
                print(f"Converted to uW: {np.unique(stim_power_uW)}")
                beh_starts = [
                    start
                    for start in beh_starts
                    if any(
                        [
                            int(stim_power_uW[start + fs_int]) == p
                            for p in stim_p
                        ]
                    )
                ]

    # make sure that the ones that might be too early or too late are ignored.
    beh_starts = [
        start
        for start in beh_starts
        if all(
            [
                start - params.response_t_params_beh[0] > 0,
                start + np.sum(params.response_t_params_beh[1:]) < len(beh_df),
            ]
        )
    ]
    # if "olfac" in trigger and olfac_cond is not None:
    rest_pre = np.zeros_like(beh_starts, dtype=bool)
    walk_pre = np.zeros_like(beh_starts, dtype=bool)

    v = beh_df.v.values
    if (
        "v_forw" not in beh_df.keys()
        and "delta_rot_lab_forward" in beh_df.keys()
    ):
        v_forw = fictrac.filter_fictrac(beh_df["delta_rot_lab_forward"], 5, 10)
    elif "v_forw" not in beh_df.keys():  # wheel trials
        wheel = True
        v_forw = v.copy()
        v = np.abs(v_forw)
    else:
        v_forw = beh_df.v_forw.values

    for i_s, beh_start in enumerate(beh_starts):
        walk_pre[i_s], rest_pre[i_s] = discriminate_walk_rest_pre_stim(
            v=np.mean(v[beh_start - n_pre_stim : beh_start]),
            v_forw=np.mean(v_forw[beh_start - n_pre_stim : beh_start]),
            me_q=np.mean(
                beh_df.me_all_q.iloc[beh_start - n_pre_stim : beh_start]
            ),
        )
    if return_starts:
        return walk_pre, rest_pre, beh_starts
    else:
        return walk_pre, rest_pre<|MERGE_RESOLUTION|>--- conflicted
+++ resolved
@@ -984,26 +984,7 @@
     for trial_name in np.unique(beh_df.index.get_level_values("TrialName")):
         beh_df_index = beh_df.index.get_level_values("TrialName") == trial_name
         if twop_df is not None:
-<<<<<<< HEAD
-            twop_df_index = (
-                twop_df.index.get_level_values("TrialName") == trial_name
-            )
-
-        walk, rest, back, groom, frub, post = discriminate_beh(
-            beh_df=beh_df.loc[beh_df_index]
-        )
-        beh_class = (
-            walk + 2 * rest + 3 * back + 4 * groom + 5 * frub + 6 * post
-        )
-
-        beh_df.loc[beh_df_index, "walk"] = walk
-        beh_df.loc[beh_df_index, "rest"] = rest
-        beh_df.loc[beh_df_index, "back"] = back
-        beh_df.loc[beh_df_index, "groom"] = groom
-        beh_df.loc[beh_df_index, "frub"] = frub
-        beh_df.loc[beh_df_index, "post"] = post
-        beh_df.loc[beh_df_index, "beh_class"] = beh_class
-=======
+
             twop_df_index = twop_df.index.get_level_values("TrialName") == trial_name
         if allow_exceptions:
             try:
@@ -1028,7 +1009,6 @@
         beh_df.loc[beh_df_index,"frub"] = frub
         beh_df.loc[beh_df_index,"post"] = post
         beh_df.loc[beh_df_index,"beh_class"] = beh_class
->>>>>>> 83bf0b3f
 
         if twop_df is not None:
             beh_class_2p = synchronisation.reduce_during_2p_frame(
